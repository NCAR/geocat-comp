channels:
  - conda-forge
  - ncar
dependencies:
  - python=3.7
<<<<<<< HEAD
  - dask
  - eofs
  - geocat-f2py
  - numpy
=======
  - cf_xarray >= 0.3.1
  - dask
  - distributed
  - geocat-f2py
  - netcdf4
  - numpy
  - pytest
>>>>>>> 4b401c7a
  - xarray<|MERGE_RESOLUTION|>--- conflicted
+++ resolved
@@ -3,18 +3,12 @@
   - ncar
 dependencies:
   - python=3.7
-<<<<<<< HEAD
-  - dask
-  - eofs
-  - geocat-f2py
-  - numpy
-=======
   - cf_xarray >= 0.3.1
   - dask
   - distributed
+  - eofs
   - geocat-f2py
   - netcdf4
   - numpy
   - pytest
->>>>>>> 4b401c7a
   - xarray