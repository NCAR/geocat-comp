--- conflicted
+++ resolved
@@ -10,13 +10,8 @@
   - eofs
   - metpy
   - numba
-<<<<<<< HEAD
-  - numpy<2.0
   - scipy
-=======
   - numpy
-  - scipy<1.15
->>>>>>> ac0546c4
   - pandas
   - pint
   - xarray
