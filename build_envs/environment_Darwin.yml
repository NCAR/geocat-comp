name: geocat_comp_build
channels:
  - conda-forge
  - ncar
dependencies:
  - python=3.7
<<<<<<< HEAD
  - dask
  - distributed
  - eofs
=======
  - cf_xarray >= 0.3.1
  - dask
  - distributed
>>>>>>> 4b401c7a
  - geocat-f2py
  - netcdf4
  - numpy
  - pytest
  - xarray<|MERGE_RESOLUTION|>--- conflicted
+++ resolved
@@ -4,15 +4,10 @@
   - ncar
 dependencies:
   - python=3.7
-<<<<<<< HEAD
+  - cf_xarray >= 0.3.1
   - dask
   - distributed
   - eofs
-=======
-  - cf_xarray >= 0.3.1
-  - dask
-  - distributed
->>>>>>> 4b401c7a
   - geocat-f2py
   - netcdf4
   - numpy
