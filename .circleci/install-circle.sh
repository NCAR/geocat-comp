--- conflicted
+++ resolved
@@ -9,10 +9,5 @@
 conda env update -f .circleci/environment-dev-$(uname)-${PYTHON}.yml --name ${ENV_NAME} --quiet
 conda env list
 source activate ${ENV_NAME}
-<<<<<<< HEAD
-#pip install pip --upgrade
 pip install --no-deps --quiet .
-=======
-pip install --no-deps --quiet -e .
->>>>>>> 43a1bb37
 conda list -n ${ENV_NAME}