--- conflicted
+++ resolved
@@ -1,13 +1,9 @@
 import numpy as np
 import pandas as pd
-<<<<<<< HEAD
-from src.geocat.comp import anomaly, climatology, month_to_season
-=======
 import pytest
 import xarray as xr
 
-import geocat.comp
->>>>>>> 9f881f23
+from geocat.comp import anomaly, climatology, month_to_season
 
 dset_a = xr.tutorial.open_dataset("rasm")
 dset_b = xr.tutorial.open_dataset("air_temperature")
@@ -156,9 +152,7 @@
 )
 def test_month_to_season_custom_time_coordinate(dataset, time_coordinate,
                                                 var_name, expected):
-    season_ds = month_to_season(dataset,
-                                            "JFM",
-                                            time_coord_name=time_coordinate)
+    season_ds = month_to_season(dataset, "JFM", time_coord_name=time_coordinate)
     np.testing.assert_almost_equal(season_ds[var_name].data,
                                    expected,
                                    decimal=1)