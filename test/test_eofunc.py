--- conflicted
+++ resolved
@@ -6,11 +6,7 @@
 # from dask.array.tests.test_xarray import xr
 import xarray as xr
 
-<<<<<<< HEAD
-from src.geocat.comp import (eofunc_eofs, eofunc_pcs, eofunc, eofunc_ts)
-=======
 from geocat.comp import eofunc, eofunc_eofs, eofunc_pcs, eofunc_ts
->>>>>>> 9f881f23
 
 
 class BaseEOFTestClass(metaclass=ABCMeta):
