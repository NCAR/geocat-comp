--- conflicted
+++ resolved
@@ -19,81 +19,6 @@
 
 
 class Test_Spherical:
-<<<<<<< HEAD
-    max_harm = 23
-    num_phi = 90
-    num_theta = 180
-
-    theta = np.linspace(0, ma.tau - ma.tau / num_theta, num_theta)
-    phi = np.linspace(
-        ma.pi / (2 * num_phi),
-        ma.pi - ma.pi / (2 * num_phi),
-        num_phi,
-    )
-    theta_np, phi_np = np.meshgrid(theta, phi)
-    theta_xr = xr.DataArray(theta_np, dims=['lat', 'lon'])
-    phi_xr = xr.DataArray(phi_np, dims=['lat', 'lon'])
-    test_scale_np = np.sin(phi_np)
-    test_scale_xr = xr.DataArray(
-        test_scale_np,
-        dims=['lat', 'lon'],
-    ).compute()
-
-    test_data = np.zeros(theta_np.shape)
-    test_results = []
-    test_harmonics = []
-    for n in range(max_harm + 1):
-        for m in range(n + 1):
-            test_harmonics.append([m, n])
-            test_results.append(0)
-            if n in [0, 2, 3, 5, 7, 11, 13, 17, 19, 23] and m in [
-                0,
-                2,
-                3,
-                5,
-                7,
-                11,
-                13,
-                17,
-                19,
-                23,
-            ]:
-                if m in [2, 5, 11, 17, 23]:
-                    test_data += ss.sph_harm(
-                        m,
-                        n,
-                        theta_np,
-                        phi_np,
-                    ).imag
-                    test_results[-1] = 1j
-                else:
-                    test_data += ss.sph_harm(
-                        m,
-                        n,
-                        theta_np,
-                        phi_np,
-                    ).real
-                    test_results[-1] = 1
-
-    test_harmonics_np = np.array(test_harmonics)
-    test_harmonics_xr = xr.DataArray(
-        test_harmonics_np,
-        dims=['har', 'm,n'],
-    ).compute()
-    test_data_np = test_data
-    test_data_xr = xr.DataArray(
-        test_data_np,
-        dims=['lat', 'lon'],
-    ).compute()
-    test_results_np = np.array(test_results)
-    test_results_xr = xr.DataArray(
-        test_results_np,
-        dims=['har'],
-    ).compute()
-
-    def test_decomposition_np(self) -> None:
-=======
-
     @pytest.fixture
     def spherical_data(self):
         max_harm = 23
@@ -177,7 +102,6 @@
         }
 
     def test_decomposition_np(self, spherical_data) -> None:
->>>>>>> ce68d053
         results_np = decomposition(
             spherical_data['test_data_np'],
             spherical_data['test_scale_np'],
