import unittest

import dask.array as da
import dask.distributed as dd
<<<<<<< HEAD
from src.geocat.comp.dewtemp import dewtemp
=======
import numpy as np
import xarray as xr
>>>>>>> 9f881f23
from dask.array.core import map_blocks

from geocat.comp.dewtemp import dewtemp

t_def = [
    29.3, 28.1, 23.5, 20.9, 18.4, 15.9, 13.1, 10.1, 6.7, 3.1, -0.5, -4.5, -9.0,
    -14.8, -21.5, -29.7, -40.0, -52.4
]

rh_def = [
    75.0, 60.0, 61.1, 76.7, 90.5, 89.8, 78.3, 76.5, 46.0, 55.0, 63.8, 53.2,
    42.9, 41.7, 51.0, 70.6, 50.0, 50.0
]

dt_1 = 6.3

dt_2 = [
    24.38342, 19.55563, 15.53281, 16.64218, 16.81433, 14.22482, 9.401337,
    6.149719, -4.1604, -5.096619, -6.528168, -12.61957, -19.38332, -25.00714,
    -28.9841, -33.34853, -46.51273, -58.18289
]


class Test_dewtemp(unittest.TestCase):

    def test_float_input(self):
        tk = 18. + 273.15
        rh = 46.5

        assert np.allclose(dewtemp(tk, rh) - 273.15, dt_1, 0.1)

    def test_list_input(self):
        tk = (np.asarray(t_def) + 273.15).tolist()

        assert np.allclose(dewtemp(tk, rh_def) - 273.15, dt_2, 0.1)

    def test_numpy_input(self):
        tk = np.asarray(t_def) + 273.15
        rh = np.asarray(rh_def)

        assert np.allclose(dewtemp(tk, rh) - 273.15, dt_2, 0.1)

    def test_xarray_input(self):
        tk = xr.DataArray(np.asarray(t_def) + 273.15)
        rh = xr.DataArray(rh_def)

        assert np.allclose(dewtemp(tk, rh) - 273.15, dt_2, 0.1)

    def test_dask_unchunked_input(self):
        tk = da.from_array(np.asarray(t_def) + 273.15)
        rh = da.from_array(rh_def)

        # Start dask cluster
        cluster = dd.LocalCluster(n_workers=3, threads_per_worker=2)
        print(cluster.dashboard_link)
        client = dd.Client(cluster)

        out = map_blocks(dewtemp, tk, rh).compute()

        assert np.allclose(out - 273.15, dt_2, atol=0.1)

        cluster.close()
        client.close()

    def test_dask_chunked_input(self):
        tk = da.from_array(np.asarray(t_def) + 273.15, chunks="auto")
        rh = da.from_array(rh_def, chunks="auto")

        # Start dask cluster
        cluster = dd.LocalCluster(n_workers=3, threads_per_worker=2)
        print(cluster.dashboard_link)
        client = dd.Client(cluster)

        out = map_blocks(dewtemp, tk, rh).compute()

        assert np.allclose(out - 273.15, dt_2, atol=0.1)

        cluster.close()
        client.close()<|MERGE_RESOLUTION|>--- conflicted
+++ resolved
@@ -2,12 +2,8 @@
 
 import dask.array as da
 import dask.distributed as dd
-<<<<<<< HEAD
-from src.geocat.comp.dewtemp import dewtemp
-=======
 import numpy as np
 import xarray as xr
->>>>>>> 9f881f23
 from dask.array.core import map_blocks
 
 from geocat.comp.dewtemp import dewtemp
