--- conflicted
+++ resolved
@@ -6,11 +6,7 @@
 import xarray as xr
 from dask.array.core import map_blocks
 
-<<<<<<< HEAD
-from src.geocat.comp.relhum import (relhum, relhum_water, relhum_ice)
-=======
 from geocat.comp.relhum import relhum, relhum_ice, relhum_water
->>>>>>> 9f881f23
 
 
 class Test_relhum(unittest.TestCase):
