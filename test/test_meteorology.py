--- conflicted
+++ resolved
@@ -532,24 +532,13 @@
     def test_negative_pressure_error(self) -> None:
         pressure_lev_negative = self.pressure_lev.copy()
         pressure_lev_negative[0] = -5
-<<<<<<< HEAD
-        with pytest.raises(ValueError):
-            delta_p = delta_pressure(pressure_lev_negative,
-                                     self.surface_pressure_scalar)
-=======
-        with pytest.warns(UserWarning):
+        with pytest.raises(ValueError):
             delta_pressure(pressure_lev_negative, self.surface_pressure_scalar)
->>>>>>> 9ccf3e0c
 
     def test_relative_pressure_error(self) -> None:
         surface_pressure_low = 0.5
-<<<<<<< HEAD
-        with pytest.raises(ValueError):
-            delta_p = delta_pressure(self.pressure_lev, surface_pressure_low)
-=======
-        with pytest.warns(UserWarning):
+        with pytest.raises(ValueError):
             delta_pressure(self.pressure_lev, surface_pressure_low)
->>>>>>> 9ccf3e0c
 
     def test_output_type(self) -> None:
         delta_pressure_da = delta_pressure(self.pressure_lev_da,
