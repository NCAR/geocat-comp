name: CI
on:
  pull_request:
  push:
    branches:
      - main
  schedule:
    - cron: '0 0 * * *' # Daily “At 00:00”
  workflow_dispatch:

concurrency:
  group: ${{ github.workflow }}-${{ github.ref }}
  cancel-in-progress: true

jobs:
  test:
    # if: |
    #   github.repository == 'NCAR/geocat-comp'
    name: Python (${{ matrix.python-version }}, ${{ matrix.os }})
    runs-on: ${{ matrix.os }}
    defaults:
      run:
        shell: bash -l {0}

    strategy:
      fail-fast: false
      matrix:
        os: ["ubuntu-latest", "macos-latest", "windows-latest" ]
        python-version: ["3.9", "3.10", "3.11"]
    steps:
      - name: checkout
        uses: actions/checkout@v4
      - name: set environment variables
        run: |
          echo "TODAY=$(date +%Y-%m-%d)" >> $GITHUB_ENV
      - name: environment setup
        uses: mamba-org/setup-micromamba@v1
        with:
          environment-file: build_envs/environment.yml
<<<<<<< HEAD
          environment-name: geocat_comp_build
=======
>>>>>>> 88363fba
          cache-environment: true
          cache-environment-key: "CI ${{runner.os}}-${{runner.arch}}-py${{matrix.python-version}}-${{env.TODAY}}"
          create-args: >-
            python=${{matrix.python-version}}

      - name: Install geocat-comp
        run: |
          python -m pip install --no-deps -e .

      - name: Run Tests
        uses: nick-fields/retry@v2
        with:
          timeout_minutes: 60
          max_attempts: 3
          command: |
            python -m pytest test -v
            --cov=./geocat/comp
            --cov-report=xml
            --junitxml=pytest.xml

      - name: Upload test results
        uses: actions/upload-artifact@v3
        with:
          name: Test results for ${{ runner.os }}-${{ matrix.python-version }}
          path: pytest.xml

      - name: Upload code coverage to Codecov
        uses: codecov/codecov-action@v3.1.4
        with:
          file: ./coverage.xml
          env_vars: OS,PYTHON
          name: codecov-umbrella
          fail_ci_if_error: false

  link-check:
    runs-on: ubuntu-latest
    defaults:
      run:
        shell: bash -l {0}
    steps:
      - name: checkout
        uses: actions/checkout@v4
      - name: environment setup
        uses: mamba-org/setup-micromamba@v1
        with:
<<<<<<< HEAD
          environment-name: gc-docs
=======
>>>>>>> 88363fba
          environment-file: build_envs/docs.yml
          cache-environment: true
          cache-environment-key: "linkcheck-${{env.TODAY}}"
          create-args: >-
            python=3.11

      - name: Install geocat-comp
        run: |
          python -m pip install .
      - name: check conda list
        run: |
          conda list
      - name: cd docs
        run: |
          cd docs
      - name: Make docs with linkcheck
        uses: nick-fields/retry@v2
        with:
          timeout_minutes: 60
          max_attempts: 3
          command: |
            make linkcheck<|MERGE_RESOLUTION|>--- conflicted
+++ resolved
@@ -37,10 +37,6 @@
         uses: mamba-org/setup-micromamba@v1
         with:
           environment-file: build_envs/environment.yml
-<<<<<<< HEAD
-          environment-name: geocat_comp_build
-=======
->>>>>>> 88363fba
           cache-environment: true
           cache-environment-key: "CI ${{runner.os}}-${{runner.arch}}-py${{matrix.python-version}}-${{env.TODAY}}"
           create-args: >-
@@ -86,10 +82,6 @@
       - name: environment setup
         uses: mamba-org/setup-micromamba@v1
         with:
-<<<<<<< HEAD
-          environment-name: gc-docs
-=======
->>>>>>> 88363fba
           environment-file: build_envs/docs.yml
           cache-environment: true
           cache-environment-key: "linkcheck-${{env.TODAY}}"
