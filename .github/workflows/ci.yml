--- conflicted
+++ resolved
@@ -46,11 +46,7 @@
 
       - name: Running Tests
         run: |
-<<<<<<< HEAD
           python -m pytest test -v --cov=./src/geocat/comp --cov-report=xml
-=======
-          python -m pytest test -v --cov=./src --cov-report=xml
->>>>>>> 9f881f23
 
       - name: Upload code coverage to Codecov
         uses: codecov/codecov-action@v1
