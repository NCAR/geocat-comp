--- conflicted
+++ resolved
@@ -308,23 +308,24 @@
             f"contributed: month_to_season: bad season: SEASON = {season}. Valid seasons include: {list(seasons_pd.keys())}"
         )
 
-<<<<<<< HEAD
-    start_date = dset[time_coord_name][0]
-    end_date = dset[time_coord_name][-1]
-
-    # Compute the three-month means, moving time labels ahead to the middle
-    # month.
-    month_offset = "MS"
-    dset_seasons = dset.resample({
-        time_coord_name: season_pd
-    },
-                                 loffset=month_offset).mean()
-
-    # Filter just the desired season, and trim to the desired time range.
-    compute_dset = dset_seasons.sel({
-        time_coord_name: dset_seasons[time_coord_name].dt.month == season_sel
-    }).sel({time_coord_name: slice(start_date, end_date)})
-    return compute_dset
+    # Filter data to only contain the months of interest
+    data_filter = dset.sel(
+        {time_coord_name: dset[time_coord_name].dt.month.isin(months)})
+
+    if season == 'DJF':  # For this season, the last "mean" will be the value for Dec so we drop the last month
+        data_filter = data_filter.isel({time_coord_name: slice(None, -1)})
+    elif season == 'NDJ':  # For this season, the first "mean" will be the value for Jan so we drop the first month
+        data_filter = data_filter.isel({time_coord_name: slice(1, None)})
+
+    # Group the months into three and take the mean
+    means = data_filter.resample({
+        time_coord_name: quarter
+    }, loffset='MS').mean()
+
+    # The line above tries to take the mean for all quarters even if there is not data for some of them
+    # Therefore, we must filter out the NaNs
+    return means.sel(
+        {time_coord_name: means[time_coord_name].dt.month == months[1]})
 
 
 def time_avg(dset, window, time_dim=None, rolling=False, **rolling_kwargs):
@@ -425,24 +426,4 @@
     if across_years:
         return dset.groupby(time_dim+'.month').mean()
     else:
-        return dset.groupby(time_dim+'.year').map(_avg_groups, group=time_dim+'.month')
-=======
-    # Filter data to only contain the months of interest
-    data_filter = dset.sel(
-        {time_coord_name: dset[time_coord_name].dt.month.isin(months)})
-
-    if season == 'DJF':  # For this season, the last "mean" will be the value for Dec so we drop the last month
-        data_filter = data_filter.isel({time_coord_name: slice(None, -1)})
-    elif season == 'NDJ':  # For this season, the first "mean" will be the value for Jan so we drop the first month
-        data_filter = data_filter.isel({time_coord_name: slice(1, None)})
-
-    # Group the months into three and take the mean
-    means = data_filter.resample({
-        time_coord_name: quarter
-    }, loffset='MS').mean()
-
-    # The line above tries to take the mean for all quarters even if there is not data for some of them
-    # Therefore, we must filter out the NaNs
-    return means.sel(
-        {time_coord_name: means[time_coord_name].dt.month == months[1]})
->>>>>>> 9227bdd8
+        return dset.groupby(time_dim+'.year').map(_avg_groups, group=time_dim+'.month')