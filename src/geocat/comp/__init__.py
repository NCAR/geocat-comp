from typing import Iterable

from . import _ncomp
from .version import __version__
import numpy as np
import xarray as xr
import dask.array as da
from dask.array.core import map_blocks

from .polynomial import ndpolyfit, ndpolyval


class Error(Exception):
    """Base class for exceptions in this module."""
    pass


class ChunkError(Error):
    """Exception raised when a Dask array is chunked in a way that is
    incompatible with an _ncomp function."""
    pass


class CoordinateError(Error):
    """Exception raised when a GeoCAT-comp function is passed a NumPy array as
    an argument without a required coordinate array being passed separately."""
    pass

class DimensionError(Error):
<<<<<<< HEAD
     """Exception raised when the arguments of GeoCAT-comp functions argument
     has a mismatch of the necessary dimensionality."""
     pass

class AttributeError(Error):
     """Exception raised when the arguments of GeoCAT-comp functions argument
     has a mismatch of attributes with other arguments."""
     pass
=======
    """Exception raised when the arguments of GeoCAT-comp functions argument
    has a mismatch of the necessary dimensionality."""
    pass
>>>>>>> 1faf5b09

def linint2(fi, xo, yo, icycx, msg=None, meta=True, xi=None, yi=None):
    """Interpolates a regular grid to a rectilinear one using bi-linear
    interpolation.

    linint2 uses bilinear interpolation to interpolate from one
    rectilinear grid to another. The input grid may be cyclic in the x
    direction. The interpolation is first performed in the x direction,
    and then in the y direction.

    Args:

        fi (:class:`xarray.DataArray` or :class:`numpy.ndarray`):
            An array of two or more dimensions. If xi is passed in as an
            argument, then the size of the rightmost dimension of fi
            must match the rightmost dimension of xi. Similarly, if yi
            is passed in as an argument, then the size of the second-
            rightmost dimension of fi must match the rightmost dimension
            of yi.

            If missing values are present, then linint2 will perform the
            bilinear interpolation at all points possible, but will
            return missing values at coordinates which could not be
            used.

            Note:

                This variable must be
                supplied as a :class:`xarray.DataArray` in order to copy
                the dimension names to the output. Otherwise, default
                names will be used.

        xo (:class:`xarray.DataArray` or :class:`numpy.ndarray`):
            A one-dimensional array that specifies the X coordinates of
            the return array. It must be strictly monotonically
            increasing, but may be unequally spaced.

            For geo-referenced data, xo is generally the longitude
            array.

            If the output coordinates (xo) are outside those of the
            input coordinates (xi), then the fo values at those
            coordinates will be set to missing (i.e. no extrapolation is
            performed).

        yo (:class:`xarray.DataArray` or :class:`numpy.ndarray`):
            A one-dimensional array that specifies the Y coordinates of
            the return array. It must be strictly monotonically
            increasing, but may be unequally spaced.

            For geo-referenced data, yo is generally the latitude array.

            If the output coordinates (yo) are outside those of the
            input coordinates (yi), then the fo values at those
            coordinates will be set to missing (i.e. no extrapolation is
            performed).

        icycx (:obj:`bool`):
            An option to indicate whether the rightmost dimension of fi
            is cyclic. This should be set to True only if you have
            global data, but your longitude values don't quite wrap all
            the way around the globe. For example, if your longitude
            values go from, say, -179.75 to 179.75, or 0.5 to 359.5,
            then you would set this to True.

        msg (:obj:`numpy.number`):
            A numpy scalar value that represent a missing value in fi.
            This argument allows a user to use a missing value scheme
            other than NaN or masked arrays, similar to what NCL allows.

        meta (:obj:`bool`):
            Set to False to disable metadata; default is True.

        xi (:class:`numpy.ndarray`):
            An array that specifies the X coordinates of the fi array.
            Most frequently, this is a 1D strictly monotonically
            increasing array that may be unequally spaced. In some
            cases, xi can be a multi-dimensional array (see next
            paragraph). The rightmost dimension (call it nxi) must have
            at least two elements, and is the last (fastest varying)
            dimension of fi.

            If xi is a multi-dimensional array, then each nxi subsection
            of xi must be strictly monotonically increasing, but may be
            unequally spaced. All but its rightmost dimension must be
            the same size as all but fi's rightmost two dimensions.

            For geo-referenced data, xi is generally the longitude
            array.

            Note:
                If fi is of type :class:`xarray.DataArray` and xi is
                left unspecified, then the rightmost coordinate
                dimension of fi will be used. If fi is not of type
                :class:`xarray.DataArray`, then xi becomes a mandatory
                parameter. This parameter must be specified as a keyword
                argument.

        yi (:class:`numpy.ndarray`):
            An array that specifies the Y coordinates of the fi array.
            Most frequently, this is a 1D strictly monotonically
            increasing array that may be unequally spaced. In some
            cases, yi can be a multi-dimensional array (see next
            paragraph). The rightmost dimension (call it nyi) must have
            at least two elements, and is the second-to-last dimension
            of fi.

            If yi is a multi-dimensional array, then each nyi subsection
            of yi must be strictly monotonically increasing, but may be
            unequally spaced. All but its rightmost dimension must be
            the same size as all but fi's rightmost two dimensions.

            For geo-referenced data, yi is generally the latitude array.

            Note:
                If fi is of type :class:`xarray.DataArray` and xi is
                left unspecified, then the second-to-rightmost
                coordinate dimension of fi will be used. If fi is not of
                type :class:`xarray.DataArray`, then xi becomes a
                mandatory parameter. This parameter must be specified as
                a keyword argument.

    Returns:
        :class:`xarray.DataArray`: The interpolated grid. If the *meta*
        parameter is True, then the result will include named dimensions
        matching the input array. The returned value will have the same
        dimensions as fi, except for the rightmost two dimensions which
        will have the same dimension sizes as the lengths of yo and xo.
        The return type will be double if fi is double, and float
        otherwise.

    Examples:

        Example 1: Using linint2 with :class:`xarray.DataArray` input

        .. code-block:: python

            import numpy as np
            import xarray as xr
            import geocat.comp

            fi_np = np.random.rand(30, 80)  # random 30x80 array

            # xi and yi do not have to be equally spaced, but they are
            # in this example
            xi = np.arange(80)
            yi = np.arange(30)

            # create target coordinate arrays, in this case use the same
            # min/max values as xi and yi, but with different spacing
            xo = np.linspace(xi.min(), xi.max(), 100)
            yo = np.linspace(yi.min(), yi.max(), 50)

            # create :class:`xarray.DataArray` and chunk it using the
            # full shape of the original array.
            # note that xi and yi are attached as coordinate arrays
            fi = xr.DataArray(fi_np,
                              dims=['lat', 'lon'],
                              coords={'lat': yi, 'lon': xi}
                             ).chunk(fi_np.shape)

            fo = geocat.comp.linint2(fi, xo, yo, 0)

    """

    if not isinstance(fi, xr.DataArray):
        fi = xr.DataArray(fi)
        if xi is None or yi is None:
            raise CoordinateError("linint2: arguments xi and yi must be passed"
                                  " explicitly if fi is not an xarray.DataArray.")

    if xi is None:
        xi = fi.coords[fi.dims[-1]].values
    elif isinstance(xi, xr.DataArray):
        xi = xi.values

    if yi is None:
        yi = fi.coords[fi.dims[-2]].values
    elif isinstance(yi, xr.DataArray):
        yi = yi.values

    # ensure xo and yo are numpy.ndarrays
    if isinstance(xo, xr.DataArray):
        xo = xo.values
    if isinstance(yo, xr.DataArray):
        yo = yo.values

    fi_data = fi.data

    if isinstance(fi_data, da.Array):
        chunks = list(fi.chunks)

        # ensure rightmost dimensions of input are not chunked
        if chunks[-2:] != [yi.shape, xi.shape]:
            raise ChunkError("linint2: the two rightmost dimensions of fi must"
                             " not be chunked.")

        # ensure rightmost dimensions of output are not chunked
        chunks[-2:] = (yo.shape, xo.shape)

        # map_blocks maps each chunk of fi_data to a separate invocation of
        # _ncomp._linint2. The "chunks" keyword argument should be the chunked
        # dimensionality of the expected output; the number of chunks should
        # match that of fi_data. Additionally, "drop_axis" and "new_axis" in
        # this case indicate that the two rightmost dimensions of the input
        # will be dropped from the output array, and that two new axes will be
        # added instead.
        fo = map_blocks(_ncomp._linint2, xi, yi, fi_data, xo, yo, icycx, msg,
                        chunks=chunks, dtype=fi.dtype,
                        drop_axis=[fi.ndim-2, fi.ndim-1],
                        new_axis=[fi.ndim-2, fi.ndim-1])
    elif isinstance(fi_data, np.ndarray):
        fo = _ncomp._linint2(xi, yi, fi_data, xo, yo, icycx, msg)
    else:
        raise TypeError

    if meta:
        coords = {k:v if k not in fi.dims[-2:]
                  else (xo if k == fi.dims[-1] else yo)
                  for (k, v) in fi.coords.items()}

        fo = xr.DataArray(fo, attrs=fi.attrs, dims=fi.dims,
                              coords=coords)
    else:
        fo = xr.DataArray(fo)

    return fo

def rcm2rgrid(lat2d, lon2d, fi, lat1d, lon1d, msg=None, meta=False):
    """Interpolates data on a curvilinear grid (i.e. RCM, WRF, NARR) to a rectilinear grid.

    Args:

        lat2d (:class:`numpy.ndarray`):
	    A two-dimensional array that specifies the latitudes locations
	    of fi. Because this array is two-dimensional it is not an associated
	    coordinate variable of `fi`. The latitude order must be south-to-north.

        lon2d (:class:`numpy.ndarray`):
	    A two-dimensional array that specifies the longitude locations
	    of fi. Because this array is two-dimensional it is not an associated
	    coordinate variable of `fi`. The latitude order must be west-to-east.

        fi (:class:`numpy.ndarray`):
	    A multi-dimensional array to be interpolated. The rightmost two
	    dimensions (latitude, longitude) are the dimensions to be interpolated.

        lat1d (:class:`numpy.ndarray`):
	    A one-dimensional array that specifies the latitude coordinates of
	    the regular grid. Must be monotonically increasing.

        lon1d (:class:`numpy.ndarray`):
	    A one-dimensional array that specifies the longitude coordinates of
	    the regular grid. Must be monotonically increasing.

        msg (:obj:`numpy.number`):
            A numpy scalar value that represent a missing value in fi.
            This argument allows a user to use a missing value scheme
            other than NaN or masked arrays, similar to what NCL allows.

        meta (:obj:`bool`):
            Set to False to disable metadata; default is True.

    Returns:
        :class:`numpy.ndarray`: The interpolated grid. A multi-dimensional array
	of the same size as fi except that the rightmost dimension sizes have been
	replaced by the sizes of lat1d and lon1d respectively.
	Double if fi is double, otherwise float.

    Description:
        Interpolates RCM (Regional Climate Model), WRF (Weather Research and Forecasting) and
        NARR (North American Regional Reanalysis) grids to a rectilinear grid. Actually, this
	function will interpolate most grids that use curvilinear latitude/longitude grids.
	No extrapolation is performed beyond the range of the input coordinates. Missing values
	are allowed but ignored.

	The weighting method used is simple inverse distance squared. Missing values are allowed
	but ignored.

	The code searches the input curvilinear grid latitudes and longitudes for the four
	grid points that surround a specified output grid coordinate. Because one or more of
	these input points could contain missing values, fewer than four points
	could be used in the interpolation.

	Curvilinear grids which have two-dimensional latitude and longitude coordinate axes present
	some issues because the coordinates are not necessarily monotonically increasing. The simple
	search algorithm used by rcm2rgrid is not capable of handling all cases. The result is that,
	sometimes, there are small gaps in the interpolated grids. Any interior points not
	interpolated in the initial interpolation pass will be filled using linear interpolation.
        In some cases, edge points may not be filled.

    Examples:

        Example 1: Using rcm2rgrid with :class:`xarray.DataArray` input

        .. code-block:: python

            import numpy as np
            import xarray as xr
            import geocat.comp

            # Open a netCDF data file using xarray default engine and load the data stream
            ds = xr.open_dataset("./ruc.nc")

            # [INPUT] Grid & data info on the source curvilinear
            ht_curv=ds.DIST_236_CBL[:]
            lat2D_curv=ds.gridlat_236[:]
            lon2D_curv=ds.gridlon_236[:]

            # [OUTPUT] Grid on destination rectilinear grid (or read the 1D lat and lon from
            #          an other .nc file.
            newlat1D_rect=np.linspace(lat2D_curv.min(), lat2D_curv.max(), 100)
            newlon1D_rect=np.linspace(lon2D_curv.min(), lon2D_curv.max(), 100)

            ht_rect = geocat.comp.rcm2rgrid(lat2D_curv, lon2D_curv, ht_curv, newlat1D_rect, newlon1D_rect)


    """

    # Basic sanity checks
    if lat2d.shape[0] != lon2d.shape[0] or lat2d.shape[1] != lon2d.shape[1]:
        raise DimensionError("ERROR rcm2rgrid: The input lat/lon grids must be the same size !")

    if lat2d.shape[0] < 2 or lon2d.shape[0] < 2 or lat2d.shape[1] < 2 or lon2d.shape[1] < 2:
        raise DimensionError("ERROR rcm2rgrid: The input/output lat/lon grids must have at least 2 elements !")

    if fi.ndim < 2:
        raise DimensionError("ERROR rcm2rgrid: fi must be at least two dimensions !\n")

    if fi.shape[fi.ndim - 2] != lat2d.shape[0] or fi.shape[fi.ndim - 1] != lon2d.shape[1]:
        raise DimensionError("ERROR rcm2rgrid: The rightmost dimensions of fi must be (nlat2d x nlon2d),"
                             "where nlat2d and nlon2d are the size of the lat2d/lon2d arrays !")

    if isinstance(lat2d, xr.DataArray):
        lat2d = lat2d.values

    if isinstance(lon2d, xr.DataArray):
        lon2d = lon2d.values

    if not isinstance(fi, xr.DataArray):
        fi = xr.DataArray(fi)

    # ensure lat1d and lon1d are numpy.ndarrays
    if isinstance(lat1d, xr.DataArray):
        lat1d = lat1d.values
    if isinstance(lon1d, xr.DataArray):
        lon1d = lon1d.values

    fi_data = fi.data

    if isinstance(fi_data, da.Array):
        chunks = list(fi.chunks)

        # ensure rightmost dimensions of input are not chunked
        if chunks[-2:] != [lon2d.shape, lat2d.shape]:
            raise ChunkError("rcm2rgrid: the two rightmost dimensions of fi must"
                             " not be chunked.")

        # ensure rightmost dimensions of output are not chunked
        chunks[-2:] = (lon1d.shape, lat1d.shape)

        fo = map_blocks(_ncomp._rcm2rgrid, lat2d, lon2d, fi_data, lat1d, lon1d, msg,
                        chunks=chunks, dtype=fi.dtype,
                        drop_axis=[fi.ndim-2, fi.ndim-1],
                        new_axis=[fi.ndim-2, fi.ndim-1])
    elif isinstance(fi_data, np.ndarray):
        fo = _ncomp._rcm2rgrid(lat2d, lon2d, fi_data, lat1d, lon1d, msg)
    else:
        raise TypeError

    if meta and isinstance(input, xr.DataArray):
        pass
        # TODO: Retaining possible metadata might be revised in the future
    else:
        fo = xr.DataArray(fo)

    return fo

def rgrid2rcm(lat1d, lon1d, fi, lat2d, lon2d, msg=None, meta=False):
    """Interpolates data on a rectilinear lat/lon grid to a curvilinear grid like
       those used by the RCM, WRF and NARR models/datasets.

    Args:

        lat1d (:class:`numpy.ndarray`):
	    A one-dimensional array that specifies the latitude coordinates of
	    the regular grid. Must be monotonically increasing.

        lon1d (:class:`numpy.ndarray`):
	    A one-dimensional array that specifies the longitude coordinates of
	    the regular grid. Must be monotonically increasing.

        fi (:class:`numpy.ndarray`):
	    A multi-dimensional array to be interpolated. The rightmost two
	    dimensions (latitude, longitude) are the dimensions to be interpolated.

        lat2d (:class:`numpy.ndarray`):
	    A two-dimensional array that specifies the latitude locations
	    of fi. Because this array is two-dimensional it is not an associated
	    coordinate variable of `fi`.

        lon2d (:class:`numpy.ndarray`):
	    A two-dimensional array that specifies the longitude locations
	    of fi. Because this array is two-dimensional it is not an associated
	    coordinate variable of `fi`.

        msg (:obj:`numpy.number`):
            A numpy scalar value that represent a missing value in fi.
            This argument allows a user to use a missing value scheme
            other than NaN or masked arrays, similar to what NCL allows.

        meta (:obj:`bool`):
            Set to False to disable metadata; default is True.

    Returns:
        :class:`numpy.ndarray`: The interpolated grid. A multi-dimensional array of the
	same size as `fi` except that the rightmost dimension sizes have been replaced
	by the sizes of `lat2d` and `lon2d` respectively. Double if `fi` is double,
	otherwise float.

    Description:
        Interpolates data on a rectilinear lat/lon grid to a curvilinear grid, such as those
	used by the RCM (Regional Climate Model), WRF (Weather Research and Forecasting) and
	NARR (North American Regional Reanalysis) models/datasets. No extrapolation is
	performed beyond the range of the input coordinates. The method used is simple inverse
	distance weighting. Missing values are allowed but ignored.

    Examples:

        Example 1: Using rgrid2rcm with :class:`xarray.DataArray` input

        .. code-block:: python

            import numpy as np
            import xarray as xr
            import geocat.comp

            # Open a netCDF data file using xarray default engine and load the data stream
            # input grid and data
            ds_rect = xr.open_dataset("./DATAFILE_RECT.nc")

            # [INPUT] Grid & data info on the source rectilinear
            ht_rect   =ds_rect.SOME_FIELD[:]
            lat1D_rect=ds_rect.gridlat_[:]
            lon1D_rect=ds_rect.gridlon_[:]

            # Open a netCDF data file using xarray default engine and load the data stream
            # for output grid
            ds_curv = xr.open_dataset("./DATAFILE_CURV.nc")

            # [OUTPUT] Grid on destination curvilinear grid (or read the 2D lat and lon from
            #          an other .nc file
            newlat2D_rect=ds_curv.gridlat2D_[:]
            newlon2D_rect=ds_curv.gridlat2D_[:]

            ht_curv = geocat.comp.rgrid2rcm(lat1D_rect, lon1D_rect, ht_rect, newlat2D_curv, newlon2D_curv)


    """

    # Basic sanity checks
    if lat2d.shape[0] != lon2d.shape[0] or lat2d.shape[1] != lon2d.shape[1]:
        raise DimensionError("ERROR rgrid2rcm: The output lat2D/lon2D grids must be the same size !")

    if lat2d.shape[0] < 2 or lon2d.shape[0] < 2 or lat2d.shape[1] < 2 or lon2d.shape[1] < 2:
        raise DimensionError("ERROR rgrid2rcm: The input/output lat/lon grids must have at least 2 elements !")

    if fi.ndim < 2:
        raise DimensionError("ERROR rgrid2rcm: fi must be at least two dimensions !\n")

    if fi.shape[fi.ndim - 2] != lat1d.shape[0] or fi.shape[fi.ndim - 1] != lon1d.shape[0]:
        raise DimensionError("ERROR rgrid2rcm: The rightmost dimensions of fi must be (nlat1d x nlon1d),"
                             "where nlat1d and nlon1d are the size of the lat1d/lon1d arrays !")

    if isinstance(lat1d, xr.DataArray):
        lat1d = lat1d.values

    if isinstance(lon1d, xr.DataArray):
        lon1d = lon1d.values

    if not isinstance(fi, xr.DataArray):
        fi = xr.DataArray(fi)

    # ensure lat2d and lon2d are numpy.ndarrays
    if isinstance(lat2d, xr.DataArray):
        lat2d = lat2d.values
    if isinstance(lon2d, xr.DataArray):
        lon2d = lon2d.values

    fi_data = fi.data

    if isinstance(fi_data, da.Array):
        chunks = list(fi.chunks)

        # ensure rightmost dimensions of input are not chunked
        if chunks[-2:] != [lon1d.shape, lat1d.shape]:
            raise ChunkError("rgrid2rcm: the two rightmost dimensions of fi must"
                             " not be chunked.")

        # ensure rightmost dimensions of output are not chunked
        chunks[-2:] = (lon2d.shape, lat2d.shape)

        fo = map_blocks(_ncomp._rgrid2rcm, lat1d, lon1d, fi_data, lat2d, lon2d, msg,
                        chunks=chunks, dtype=fi.dtype,
                        drop_axis=[fi.ndim-2, fi.ndim-1],
                        new_axis=[fi.ndim-2, fi.ndim-1])
    elif isinstance(fi_data, np.ndarray):
        fo = _ncomp._rgrid2rcm(lat1d, lon1d, fi_data, lat2d, lon2d, msg)
    else:
        raise TypeError

    if meta and isinstance(input, xr.DataArray):
        pass
        # TODO: Retaining possible metadata might be revised in the future
    else:
        fo = xr.DataArray(fo)

    return fo

def eofunc(data: Iterable, neval, **kwargs) -> xr.DataArray:
    """
    Computes empirical orthogonal functions (EOFs, aka: Principal Component Analysis).

    Args:
        data:
            an iterable object containing numbers. It must be at least a 2-dimensional array. The right-most dimension
            is assumed to be the number of observations. Generally this is the time time dimension. If your right-most
            dimension is not time, you could pass ``time_dim=x`` as an argument to define which dimension must be
            treated as time and/or number of observations. Data must be convertible to numpy.array
        neval:
            A scalar integer that specifies the number of eigenvalues and eigenvectors to be returned. This is usually
            less than or equal to the minimum number of observations or number of variables.
        **kwargs:
            extra options controlling the behavior of the function. Currently the following are supported:
            - ``jopt``: a string that indicates whether to use the covariance matrix or the correlation
                        matrix. The default is to use the covariance matrix.
            - ``pcrit``: a float value between ``0`` and ``100`` that indicates the percentage of non-missing points
                         that must exist at any single point in order to be calculated. The default is 50%. Points that
                         contain all missing values will automatically be set to missing.
            - ''time_dim``: an integer defining the time dimension. it must be between ``0`` and ``data.ndim - 1`` or it
                            could be ``-1`` indicating the last dimension. The default value is -1.
            - ``missing_value``: a value defining the missing value. The default is ``np.nan``.
            - ``meta``: if set to ``True`` (or a value that evaluates to ``True``) the properties or attributes
                        associated to the input data are also transferred to the output data. This is equivalent
                        to the ``_Wrap`` version of the functions in ``NCL``. This only works if the input data is
                        of type ``xarray.DataArray``.

    """
    # Parsing Options
    options = {}
    if "jopt" in kwargs:
        if not isinstance(kwargs["jopt"], str):
            raise TypeError('jopt must be a string set to either "correlation" or "covariance".')
        if str.lower(kwargs["jopt"]) not in {"covariance", "correlation"}:
            raise ValueError("jopt must be set to either covariance or correlation.")

        options[b'jopt'] = np.asarray(1) if str.lower(kwargs["jopt"]) == "correlation" else np.asarray(0)

    if "pcrit" in kwargs:
        provided_pcrit = np.asarray(kwargs["pcrit"]).astype(np.float64)
        if provided_pcrit.size != 1:
            raise ValueError("Only a single number must be provided for pcrit.")

        if (provided_pcrit >= 0.0) and (provided_pcrit <= 100.0):
            options[b'pcrit'] = provided_pcrit
        else:
            raise ValueError("pcrit must be between 0 and 100")

    missing_value = kwargs.get("missing_value", np.nan)

    # the input data must be convertible to numpy array
    np_data = None
    if isinstance(data, np.ndarray):
        np_data = data
    elif isinstance(data, xr.DataArray):
        np_data = data.data
    else:
        np_data = np.asarray(data)

    time_dim = int(kwargs.get("time_dim", -1))

    if (time_dim >= np_data.ndim) or (time_dim < -np_data.ndim):
        raise ValueError(f"dimension out of bound. The input data has {np_data.ndim} dimension."
                         f" hence, time_dim must be between {-np_data.ndim} and {np_data.ndim - 1 }")

    if time_dim < 0:
        time_dim = np_data.ndim + time_dim

    # checking neval
    accepted_neval = int(neval)
    if accepted_neval <= 0:
        raise ValueError("neval must be a positive non-zero integer value.")

    if (time_dim == (np_data.ndim - 1)):
        response = _ncomp._eofunc(np_data, accepted_neval, options, missing_value=missing_value)
    else:
        response = _ncomp._eofunc_n(np_data, accepted_neval, time_dim, options, missing_value=missing_value)

    attrs = data.attrs if isinstance(data, xr.DataArray) and bool(kwargs.get("meta", False)) else {}
    attrs["_FillValue"] = np.nan
    attrs["missing_value"] = np.nan

    # converting the keys to string instead of bytes also fixing matrix and method
    # TODO: once Kevin's work on char * is merged, we could remove this part or change it properly.
    for k, v in response[1].items():
        if k in {b'matrix', b'method'}:
            attrs[k.decode('utf-8')] = v.tostring().decode('utf-8')[:-1]
        else:
            attrs[k.decode('utf-8')] = v

    if isinstance(data, xr.DataArray) and bool(kwargs.get("meta", False)):
        dims = ["evn"] + [data.dims[i] for i in range(data.ndim) if i != time_dim]
        coords = {k: v for (k, v) in data.coords.items() if k != data.dims[time_dim]}
    else:
        dims = ["evn"] + [f"dim_{i}" for i in range(np_data.ndim) if i != time_dim]
        coords = {}

    return xr.DataArray(
        response[0],
        attrs=attrs,
        dims=dims,
        coords=coords
    )


def eofunc_ts(data: Iterable, evec, **kwargs) -> xr.DataArray:
    """
    Calculates the time series of the amplitudes associated with each eigenvalue in an EOF.
    Args:
        data: An Iterable convertible to `numpy.ndarray` in which the rightmost dimension is the number of
              observations. Generally, this is the time dimension. If your rightmost dimension is not time, then pass
              `time_dim` as an extra options.
        evec: An Iterable convertible to `numpy.ndarray` containing the EOFs calculated using `eofunc`.
        **kwargs:
            extra options controlling the behavior of the function. Currently the following are supported:
            - ``jopt``: a string that indicates whether to use the covariance matrix or the correlation
                        matrix. The default is to use the covariance matrix.
            - ''time_dim``: an integer defining the time dimension. it must be between ``0`` and ``data.ndim - 1`` or it
                            could be ``-1`` indicating the last dimension. The default value is -1.
            - ``missing_value``: defines the missing_value. The default is ``np.nan``.
            - ``meta``: if set to ``True`` (or a value that evaluates to ``True``) the properties or attributes
                        associated to the input data are also transferred to the output data. This is equivalent
                        to the ``_Wrap`` version of the functions in ``NCL``. This only works if the input data is
                        of type ``xarray.DataArray``.

    Returns: A two-dimensional array dimensioned by the number of eigenvalues selected in `eofunc` by the size of the
             time dimension of data. Will contain the following attribute:
             - `ts_mean`: an array of the same size and type as `evec` containing the means removed from data as part
                          of the calculation.

    Examples:
        * Passing a xarray:

        >>> # Openning a data set:
        ... ds = xr.open_dataset("dataset.nc")
        >>> # Extracting SST (Sea Surface temperature)
        ... sst = ds.sst
        >>> evec = eofunc(sst, 5)
        >>> ts = eofunc(sst, evec)

        * Passing a numpy array:

        >>> # Openning a data set:
        ... ds = xr.open_dataset("dataset.nc")
        >>> # Extracting SST (Sea Surface temperature) as Numpy Array
        ... sst = ds.sst.data
        >>> evec = eofunc(sst, 5)
        >>> ts = eofunc(sst, evec.data)

        * Transferring the attributes from input to the output:

        >>> # Openning a data set:
        ... ds = xr.open_dataset("dataset.nc")
        >>> # Extracting SST (Sea Surface temperature)
        ... sst = ds.sst
        >>> evec = eofunc(sst, 5)
        >>> ts = eofunc(sst, evec, meta=True)

        * Defining the time dimension:

        >>> # Openning a data set:
        ... ds = xr.open_dataset("dataset.nc")
        >>> # Extracting SST (Sea Surface temperature)
        ... sst = ds.sst
        >>> evec = eofunc(sst, 5, time_dim=0)
        >>> ts = eofunc(sst, evec, time_dim=0)


    """
    # Parsing Options
    options = {}
    if "jopt" in kwargs:
        if not isinstance(kwargs["jopt"], str):
            raise TypeError('jopt must be a string set to either "correlation" or "covariance".')
        if str.lower(kwargs["jopt"]) not in {"covariance", "correlation"}:
            raise ValueError("jopt must be set to either covariance or correlation.")

        options[b'jopt'] = np.asarray(1) if str.lower(kwargs["jopt"]) == "correlation" else np.asarray(0)

    missing_value = kwargs.get("missing_value", np.nan)

    # the input data must be convertible to numpy array
    if isinstance(data, np.ndarray):
        np_data = data
    elif isinstance(data, xr.DataArray):
        np_data = data.data
    else:
        np_data = np.asarray(data)

    # the input data must be convertible to numpy array
    if isinstance(evec, np.ndarray):
        np_evec = evec
    elif isinstance(evec, xr.DataArray):
        np_evec = evec.data
    else:
        np_evec = np.asarray(evec)

    time_dim = int(kwargs.get("time_dim", -1))

    if (time_dim >= np_data.ndim) or (time_dim < -np_data.ndim):
        raise ValueError(f"dimension out of bound. The input data has {np_data.ndim} dimension."
                             f" hence, time_dim must be between {-np_data.ndim} and {np_data.ndim - 1 }")
    if time_dim < 0:
        time_dim = np_data.ndim + time_dim

    if (time_dim == (np_data.ndim - 1)):
        response = _ncomp._eofunc_ts(np_data, np_evec, options, missing_value=missing_value)
    else:
        response = _ncomp._eofunc_ts_n(np_data, np_evec, time_dim, options, missing_value=missing_value)

    attrs = data.attrs if isinstance(data, xr.DataArray) and bool(kwargs.get("meta", False)) else {}
    attrs["_FillValue"] = np.nan
    attrs["missing_value"] = np.nan

    # converting the keys to string instead of bytes also fixing matrix and method
    # TODO: once Kevin's work on char * is merged, we could remove this part or change it properly.
    for k, v in response[1].items():
        if k in {b'matrix'}:
            attrs[k.decode('utf-8')] = v.tostring().decode('utf-8')[:-1]
        else:
            attrs[k.decode('utf-8')] = v

    dims = ["neval", "time"]
    if isinstance(data, xr.DataArray) and bool(kwargs.get("meta", False)):
        coords = {"time": data.coords[data.dims[time_dim]]}
    else:
        coords = {}

    return xr.DataArray(
        response[0],
        attrs=attrs,
        dims=dims,
        coords=coords
    )


def moc_globe_atl(lat_aux_grid, a_wvel, a_bolus, a_submeso, tlat, rmlak,
                  msg=None, meta=False):
    """Facilitates calculating the meridional overturning circulation for the
    globe and Atlantic.

    Args:

        lat_aux_grid (:class:`xarray.DataArray` or :class:`numpy.ndarray`):
            Latitude grid for transport diagnostics.

        a_wvel (:class:`xarray.DataArray` or :class:`numpy.ndarray`):
            Area weighted Eulerian-mean vertical velocity [TAREA*WVEL].

        a_bolus (:class:`xarray.DataArray` or :class:`numpy.ndarray`):
            Area weighted Eddy-induced (bolus) vertical velocity [TAREA*WISOP].

        a_submeso (:class:`xarray.DataArray` or :class:`numpy.ndarray`):
            Area weighted submeso vertical velocity [TAREA*WSUBM].

        tlat (:class:`xarray.DataArray` or :class:`numpy.ndarray`):
            Array of t-grid latitudes.

        rmlak (:class:`xarray.DataArray` or :class:`numpy.ndarray`):
            Basin index number: [0]=Globe, [1]=Atlantic

        msg (:obj:`numpy.number`):
          A numpy scalar value that represent a missing value.
          This argument allows a user to use a missing value scheme
          other than NaN or masked arrays, similar to what NCL allows.

        meta (:obj:`bool`):
          Set to False to disable metadata; default is True.

        Returns:
            :class:`xarray.DataArray`: A multi-dimensional array of size [moc_comp] x
            [n_transport_reg] x [kdepth] x [nyaux] where:

            - moc_comp refers to the three components returned
            - n_transport_reg refers to the Globe and Atlantic
            - kdepth is the the number of vertical levels of the work arrays
            - nyaux is the size of the lat_aux_grid

            The type of the output data will be double only if a_wvel or a_bolus or
            a_submesa is of type double. Otherwise, the return type will be float.


    Examples:

        # TODO: To be included

    """

    # Ensure input arrays are numpy.ndarrays
    if isinstance(lat_aux_grid, xr.DataArray):
        lat_aux_grid = lat_aux_grid.values

    if isinstance(a_wvel, xr.DataArray):
        a_wvel = a_wvel.values

    if isinstance(a_bolus, xr.DataArray):
        a_bolus = a_bolus.values

    if isinstance(a_submeso, xr.DataArray):
        a_submeso = a_submeso.values

    if isinstance(tlat, xr.DataArray):
        tlat = tlat.values

    if isinstance(rmlak, xr.DataArray):
        rmlak = rmlak.values

    # Make sure msg has the correct dtype even if given wrong type or a scalar instead of np.num
    if a_wvel.dtype == np.float64:
        msg = np.float64(msg)
    else:
        msg = np.float32(msg)


    # Call ncomp function
    out_arr = _ncomp._moc_globe_atl(lat_aux_grid, a_wvel, a_bolus, a_submeso,
                                    tlat, rmlak, msg)

    if meta and isinstance(input, xr.DataArray):
        pass
        # TODO: Retaining possible metadata might be revised in the future
    else:
        out_arr = xr.DataArray(out_arr)

    return out_arr

def dpres_plevel(plev, psfc, ptop=None, msg=None, meta=False):
    """Calculates the pressure layer thicknesses of a constant pressure level coordinate system.

    Args:

        plev (:class:`numpy.ndarray`):
            A one dimensional array containing the constant pressure levels. May be
            in ascending or descending order. Must have the same units as `psfc`.

        psfc (:class:`numpy.ndarray`):
            A scalar or an array of up to three dimensions containing the surface
            pressure data in Pa or hPa (mb). The rightmost dimensions must be latitude
            and longitude. Must have the same units as `plev`.

        ptop (:class:`numpy.number`):
            A scalar specifying the top of the column. ptop should be <= min(plev).
            Must have the same units as `plev`.

        msg (:obj:`numpy.number`):
            A numpy scalar value that represent a missing value in fi.
            This argument allows a user to use a missing value scheme
            other than NaN or masked arrays, similar to what NCL allows.

        meta (:obj:`bool`):
            Set to False to disable metadata; default is False.

    Returns:
        :class:`numpy.ndarray`: If psfc is a scalar the return variable will be a
        one-dimensional array the same size as `plev`; if `psfc` is two-dimensional
        [e.g. (lat,lon)] or three-dimensional [e.g. (time,lat,lon)] then the return
        array will have an additional level dimension: (lev,lat,lon) or (time,lev,lat,lon).
        The returned type will be double if `psfc` is double, float otherwise.

    Description:
        Calculates the layer pressure thickness of a constant pressure level system. It
        is analogous to `dpres_hybrid_ccm` for hybrid coordinates. At each grid point the
        sum of the pressure thicknesses equates to [psfc-ptop]. At each grid point, the
        returned values above `ptop` and below `psfc` will be set to the missing value of `psfc`.
        If there is no missing value for `psfc` then the missing value will be set to the default
        for float or double appropriately. If `ptop` or `psfc` is between plev levels
        then the layer thickness is modifed accordingly. If `psfc` is set to a missing value, all
        layer thicknesses are set to the appropriate missing value.

        The primary purpose of this function is to return layer thicknesses to be used to
        weight observations for integrations.

    Examples:

        Example 1: Using dpres_plevel with :class:`xarray.DataArray` input

        .. code-block:: python

            import numpy as np
            import xarray as xr
            import geocat.comp

            # Open a netCDF data file using xarray default engine and load the data stream
            ds = xr.open_dataset("./SOME_NETCDF_FILE.nc")

            # [INPUT] Grid & data info on the source
            psfc = ds.PS
            plev = ds.LEV
            ptop = 0.0

            # Call the function
            result_dp = geocat.comp.dpres_plevel(plev, psfc, ptop)

    """

    # Basic sanity checks
    if isinstance(psfc, np.ndarray):
        if psfc.ndim > 3:
            raise DimensionError("ERROR dpres_plevel: The 'psfc' array must be a scalar or be a 2 or 3 dimensional array with right most dimensions lat x lon !")
    if plev.ndim != 1:
        raise DimensionError("ERROR dpres_plevel: The 'plev' array must be 1 dimensional array !")
    if isinstance(ptop, np.ndarray):
        raise DimensionError("ERROR dpres_plevel: The 'ptop' value must be a scalar !")
    if isinstance(plev, xr.DataArray) and isinstance(psfc, xr.DataArray):
        if plev.attrs["units"] != psfc.attrs["units"]:
            raise AttributeError("ERROR dpres_plevel: Units of 'plev' and 'psfc' needs to match !")

    if isinstance(plev, xr.DataArray):
        plev = plev.values

    if isinstance(psfc, xr.DataArray):
        psfc = psfc.values
    elif np.size(psfc)==1: # if it is a scalar, then construct a ndarray
        psfc = np.asarray(psfc)
        psfc = np.ndarray([1], buffer=psfc, dtype=psfc.dtype)

    if ptop is None:
        ptop = min(plev)
    else:
        if ptop > min(plev):
            raise ValueError("ERROR dpres_plevel: The 'ptop' value must be <= min(plev) !")

    # call the ncomp 'dpres_plevel' function
    result_dp = _ncomp._dpres_plevel(plev, psfc, ptop, msg)

    if meta and isinstance(input, xr.DataArray):
        pass     # TODO: Retaining possible metadata might be revised in the future
    else:
        result_dp = xr.DataArray(result_dp)

    return result_dp<|MERGE_RESOLUTION|>--- conflicted
+++ resolved
@@ -27,7 +27,6 @@
     pass
 
 class DimensionError(Error):
-<<<<<<< HEAD
      """Exception raised when the arguments of GeoCAT-comp functions argument
      has a mismatch of the necessary dimensionality."""
      pass
@@ -36,11 +35,6 @@
      """Exception raised when the arguments of GeoCAT-comp functions argument
      has a mismatch of attributes with other arguments."""
      pass
-=======
-    """Exception raised when the arguments of GeoCAT-comp functions argument
-    has a mismatch of the necessary dimensionality."""
-    pass
->>>>>>> 1faf5b09
 
 def linint2(fi, xo, yo, icycx, msg=None, meta=True, xi=None, yi=None):
     """Interpolates a regular grid to a rectilinear one using bi-linear
