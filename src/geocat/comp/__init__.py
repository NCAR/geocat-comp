--- conflicted
+++ resolved
@@ -1,16 +1,13 @@
 # move functions into geocat.comp namespace
 from .climatology import anomaly, climatology, month_to_season
+from .crop import max_daylight
 from .dewtemp import dewtemp
 from .eofunc import eofunc, eofunc_eofs, eofunc_pcs, eofunc_ts
 from .errors import (AttributeError, ChunkError, CoordinateError,
                      DimensionError, Error, MetaError)
 from .interp_hybrid_to_pressure import interp_hybrid_to_pressure
-<<<<<<< HEAD
-from .crop import (max_daylight)
-=======
 from .polynomial import detrend, ndpolyfit, ndpolyval
 from .relhum import relhum, relhum_ice, relhum_water
->>>>>>> 427b48f6
 
 # bring all functions from geocat.f2py into the geocat.comp namespace
 try:
