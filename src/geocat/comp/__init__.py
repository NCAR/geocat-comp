--- conflicted
+++ resolved
@@ -1,13 +1,8 @@
 # move functions into geocat.comp namespace
-from .climatology import climatology, anomaly
+from .climatology import climatology, anomaly, month_to_season
 from .errors import (Error, AttributeError, ChunkError, CoordinateError,
                      DimensionError, MetaError)
 from .polynomial import (ndpolyfit, ndpolyval, detrend, isvector)
-<<<<<<< HEAD
-from .climatology import climatology, anomaly, month_to_season
-from .version import __version__
-=======
->>>>>>> 4b401c7a
 
 # bring all functions from geocat.f2py into the geocat.comp namespace
 try:
