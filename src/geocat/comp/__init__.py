# move functions into geocat.comp namespace
<<<<<<< HEAD
from .eofs_wrapper import (eofunc_eofs, eofunc_pcs, eofunc, eofunc_ts)
=======
from .climatology import climatology, anomaly
>>>>>>> 4b401c7a
from .errors import (Error, AttributeError, ChunkError, CoordinateError,
                     DimensionError, MetaError)
from .polynomial import (ndpolyfit, ndpolyval, detrend, isvector)

# bring all functions from geocat.f2py into the geocat.comp namespace
try:
    from geocat.f2py import *
except ImportError:
    pass<|MERGE_RESOLUTION|>--- conflicted
+++ resolved
@@ -1,9 +1,6 @@
 # move functions into geocat.comp namespace
-<<<<<<< HEAD
+from .climatology import (climatology, anomaly)
 from .eofs_wrapper import (eofunc_eofs, eofunc_pcs, eofunc, eofunc_ts)
-=======
-from .climatology import climatology, anomaly
->>>>>>> 4b401c7a
 from .errors import (Error, AttributeError, ChunkError, CoordinateError,
                      DimensionError, MetaError)
 from .polynomial import (ndpolyfit, ndpolyval, detrend, isvector)
