--- conflicted
+++ resolved
@@ -250,8 +250,7 @@
 
     return fo
 
-<<<<<<< HEAD
-def rcm2rgrid(lat2d, lon2d, fi, lat1d, lon1d, msg=None, meta=True):
+def rcm2rgrid(lat2d, lon2d, fi, lat1d, lon1d, msg=None, meta=False):
     """Interpolates data on a curvilinear grid (i.e. RCM, WRF, NARR) to a rectilinear grid.
 
     Args:
@@ -379,7 +378,7 @@
 
     return fo
 
-def rgrid2rcm(lat1d, lon1d, fi, lat2d, lon2d, msg=None, meta=True):
+def rgrid2rcm(lat1d, lon1d, fi, lat2d, lon2d, msg=None, meta=False):
     """Interpolates data on a rectilinear lat/lon grid to a curvilinear grid like
        those used by the RCM, WRF and NARR models/datasets.
 
@@ -492,7 +491,6 @@
         fo = xr.DataArray(fo)
 
     return fo
-=======
 
 def eofunc(data, neval, **kwargs) -> xr.DataArray:
     """
@@ -685,5 +683,4 @@
     else:
         out_arr = xr.DataArray(out_arr)
 
-    return out_arr
->>>>>>> 4caeed8f
+    return out_arr