--- conflicted
+++ resolved
@@ -881,7 +881,6 @@
 
     return out_arr
 
-<<<<<<< HEAD
 def dpres_plevel(plev, psfc, ptop=None, msg=None, meta=False):
     """Calculates the pressure layer thicknesses of a constant pressure level coordinate system.
 
@@ -948,90 +947,8 @@
 
             # Call the function
             result_dp = geocat.comp.dpres_plevel(plev, psfc, ptop)
-=======
-
-def rcm2points(lat2d, lon2d, fi, lat1dPoints, lon1dPoints, opt=0, msg=None, meta=False):
-    """Interpolates data on a curvilinear grid (i.e. RCM, WRF, NARR) to an unstructured grid.
-
-    Args:
-
-	lat2d (:class:`numpy.ndarray`):
-	    A two-dimensional array that specifies the latitudes locations
-	    of fi. The latitude order must be south-to-north.
-
-	lon2d (:class:`numpy.ndarray`):
-	    A two-dimensional array that specifies the longitude locations
-	    of fi. The latitude order must be west-to-east.
-
-	fi (:class:`numpy.ndarray`):
-	    A multi-dimensional array to be interpolated. The rightmost two
-	    dimensions (latitude, longitude) are the dimensions to be interpolated.
-
-	lat1dPoints (:class:`numpy.ndarray`):
-	    A one-dimensional array that specifies the latitude coordinates of
-	    the output locations.
-
-	lon1dPoints (:class:`numpy.ndarray`):
-	    A one-dimensional array that specifies the longitude coordinates of
-	    the output locations.
-
-	opt (:obj:`numpy.number`):
-	    opt=0 or 1 means use an inverse distance weight interpolation.
-	    opt=2 means use a bilinear interpolation.
-
-	msg (:obj:`numpy.number`):
-	    A numpy scalar value that represent a missing value in fi.
-	    This argument allows a user to use a missing value scheme
-	    other than NaN or masked arrays, similar to what NCL allows.
-
-	meta (:obj:`bool`):
-	    Set to False to disable metadata; default is False.
-
-    Returns:
-	:class:`numpy.ndarray`: The interpolated grid. A multi-dimensional array
-	of the same size as fi except that the rightmost dimension sizes have been
-	replaced by the number of coordinate pairs (lat1dPoints, lon1dPoints).
-	Double if fi is double, otherwise float.
-
-    Description:
-	Interpolates data on a curvilinear grid, such as those used by the RCM (Regional Climate Model),
-	WRF (Weather Research and Forecasting) and NARR (North American Regional Reanalysis)
-	models/datasets to an unstructured grid. All of these have latitudes that are oriented south-to-north.
-
-	A inverse distance squared algorithm is used to perform the interpolation.
-
-	Missing values are allowed and no extrapolation is performed.
-
-    Examples:
-
-	Example 1: Using rcm2points with :class:`xarray.DataArray` input
-
-	.. code-block:: python
-
-	    import numpy as np
-	    import xarray as xr
-	    import geocat.comp
-
-	    # Open a netCDF data file using xarray default engine and load the data stream
-	    ds = xr.open_dataset("./ruc.nc")
-
-	    # [INPUT] Grid & data info on the source curvilinear
-	    ht_curv=ds.DIST_236_CBL[:]
-	    lat2D_curv=ds.gridlat_236[:]
-	    lon2D_curv=ds.gridlon_236[:]
-
-	    # [OUTPUT] Grid on destination points grid (or read the 1D lat and lon from
-	    #	       an other .nc file.
-	    newlat1D_points=np.linspace(lat2D_curv.min(), lat2D_curv.max(), 100)
-	    newlon1D_points=np.linspace(lon2D_curv.min(), lon2D_curv.max(), 100)
-
-	    ht_points = geocat.comp.rcm2points(lat2D_curv, lon2D_curv, ht_curv, newlat1D_points, newlon1D_points)
->>>>>>> 3685fa80
-
     """
-
-    # Basic sanity checks
-<<<<<<< HEAD
+    
     if isinstance(psfc, np.ndarray):
         if psfc.ndim > 3:
             raise DimensionError("ERROR dpres_plevel: The 'psfc' array must be a scalar or be a 2 or 3 dimensional array with right most dimensions lat x lon !")
@@ -1067,7 +984,86 @@
         result_dp = xr.DataArray(result_dp)
 
     return result_dp
-=======
+
+def rcm2points(lat2d, lon2d, fi, lat1dPoints, lon1dPoints, opt=0, msg=None, meta=False):
+    """Interpolates data on a curvilinear grid (i.e. RCM, WRF, NARR) to an unstructured grid.
+
+    Args:
+
+	lat2d (:class:`numpy.ndarray`):
+	    A two-dimensional array that specifies the latitudes locations
+	    of fi. The latitude order must be south-to-north.
+
+	lon2d (:class:`numpy.ndarray`):
+	    A two-dimensional array that specifies the longitude locations
+	    of fi. The latitude order must be west-to-east.
+
+	fi (:class:`numpy.ndarray`):
+	    A multi-dimensional array to be interpolated. The rightmost two
+	    dimensions (latitude, longitude) are the dimensions to be interpolated.
+
+	lat1dPoints (:class:`numpy.ndarray`):
+	    A one-dimensional array that specifies the latitude coordinates of
+	    the output locations.
+
+	lon1dPoints (:class:`numpy.ndarray`):
+	    A one-dimensional array that specifies the longitude coordinates of
+	    the output locations.
+
+	opt (:obj:`numpy.number`):
+	    opt=0 or 1 means use an inverse distance weight interpolation.
+	    opt=2 means use a bilinear interpolation.
+
+	msg (:obj:`numpy.number`):
+	    A numpy scalar value that represent a missing value in fi.
+	    This argument allows a user to use a missing value scheme
+	    other than NaN or masked arrays, similar to what NCL allows.
+
+	meta (:obj:`bool`):
+	    Set to False to disable metadata; default is False.
+
+    Returns:
+	:class:`numpy.ndarray`: The interpolated grid. A multi-dimensional array
+	of the same size as fi except that the rightmost dimension sizes have been
+	replaced by the number of coordinate pairs (lat1dPoints, lon1dPoints).
+	Double if fi is double, otherwise float.
+
+    Description:
+	Interpolates data on a curvilinear grid, such as those used by the RCM (Regional Climate Model),
+	WRF (Weather Research and Forecasting) and NARR (North American Regional Reanalysis)
+	models/datasets to an unstructured grid. All of these have latitudes that are oriented south-to-north.
+
+	A inverse distance squared algorithm is used to perform the interpolation.
+
+	Missing values are allowed and no extrapolation is performed.
+
+    Examples:
+
+	Example 1: Using rcm2points with :class:`xarray.DataArray` input
+
+	.. code-block:: python
+
+	    import numpy as np
+	    import xarray as xr
+	    import geocat.comp
+
+	    # Open a netCDF data file using xarray default engine and load the data stream
+	    ds = xr.open_dataset("./ruc.nc")
+
+	    # [INPUT] Grid & data info on the source curvilinear
+	    ht_curv=ds.DIST_236_CBL[:]
+	    lat2D_curv=ds.gridlat_236[:]
+	    lon2D_curv=ds.gridlon_236[:]
+
+	    # [OUTPUT] Grid on destination points grid (or read the 1D lat and lon from
+	    #	       an other .nc file.
+	    newlat1D_points=np.linspace(lat2D_curv.min(), lat2D_curv.max(), 100)
+	    newlon1D_points=np.linspace(lon2D_curv.min(), lon2D_curv.max(), 100)
+
+	    ht_points = geocat.comp.rcm2points(lat2D_curv, lon2D_curv, ht_curv, newlat1D_points, newlon1D_points)
+    """
+
+    # Basic sanity checks
     if lat2d.shape[0] != lon2d.shape[0] or lat2d.shape[1] != lon2d.shape[1]:
         raise DimensionError("ERROR rcm2points: The input lat/lon grids must be the same size !")
 
@@ -1109,5 +1105,4 @@
     else:
         fo = xr.DataArray(fo)
 
-    return fo
->>>>>>> 3685fa80
+    return fo