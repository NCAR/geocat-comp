# cython: language_level=3, boundscheck=False, embedsignature=True
from ._ncomp cimport libncomp
from . cimport _ncomp

from libc.stdlib cimport malloc, free
from libc.stdio cimport printf

import cython
import numpy as np
cimport numpy as np
import functools
import warnings

class NcompWarning(Warning):
    pass

class NcompError(Exception):
    pass

def carrayify(f):
    """
    A decorator that ensures that :class:`numpy.ndarray` arguments are
    C-contiguous in memory. The decorator function takes no arguments.
    """
    @functools.wraps(f)
    def wrapper(*args, **kwargs):
        new_args = list(args)
        for i, arg in enumerate(new_args):
            if isinstance(arg, np.ndarray) and not arg.flags.carray:
                new_args[i] = np.ascontiguousarray(arg)
        return f(*new_args, **kwargs)
    return wrapper


cdef class Array:
    def __init__(self):
        raise NotImplementedError("_ncomp.Array must be instantiated using the from_np or from_ncomp methods.")

    @staticmethod
    cdef Array from_np(np.ndarray nparr):
        cdef Array a = Array.__new__(Array)
        a.numpy = nparr
        a.ndim = nparr.ndim
        a.shape = <size_t*>nparr.shape
        a.type = nparr.dtype.num
        a.addr = <void*> (<unsigned long> nparr.__array_interface__['data'][0])
        a.ncomp = np_to_ncomp_array(nparr)
        return a

    @staticmethod
    cdef Array from_ncomp(libncomp.ncomp_array* ncarr):
        cdef Array a = Array.__new__(Array)
        a.ncomp = ncarr
        a.ndim = ncarr.ndim
        a.shape = ncarr.shape
        a.type = ncarr.type
        a.addr = ncarr.addr
        a.numpy = ncomp_to_np_array(ncarr)
        return a

    def __dealloc__(self):
        if self.ncomp is not NULL:
            libncomp.ncomp_array_free(self.ncomp, 1)


dtype_default_fill = {
             "DEFAULT_FILL":       libncomp.DEFAULT_FILL_DOUBLE,
             np.dtype(np.int8):    np.int8(libncomp.DEFAULT_FILL_INT8),
             np.dtype(np.uint8):   np.uint8(libncomp.DEFAULT_FILL_UINT8),
             np.dtype(np.int16):   np.int16(libncomp.DEFAULT_FILL_INT16),
             np.dtype(np.uint16):  np.uint16(libncomp.DEFAULT_FILL_UINT16),
             np.dtype(np.int32):   np.int32(libncomp.DEFAULT_FILL_INT32),
             np.dtype(np.uint32):  np.uint32(libncomp.DEFAULT_FILL_UINT32),
             np.dtype(np.int64):   np.int64(libncomp.DEFAULT_FILL_INT64),
             np.dtype(np.uint64):  np.uint64(libncomp.DEFAULT_FILL_UINT64),
             np.dtype(np.float32): np.float32(libncomp.DEFAULT_FILL_FLOAT),
             np.dtype(np.float64): np.float64(libncomp.DEFAULT_FILL_DOUBLE),
            }


dtype_to_ncomp = {np.dtype(np.bool):       libncomp.NCOMP_BOOL,
                  np.dtype(np.int8):       libncomp.NCOMP_BYTE,
                  np.dtype(np.uint8):      libncomp.NCOMP_UBYTE,
                  np.dtype(np.int16):      libncomp.NCOMP_SHORT,
                  np.dtype(np.uint16):     libncomp.NCOMP_USHORT,
                  np.dtype(np.int32):      libncomp.NCOMP_INT,
                  np.dtype(np.uint32):     libncomp.NCOMP_UINT,
                  np.dtype(np.int64):      libncomp.NCOMP_LONG,
                  np.dtype(np.uint64):     libncomp.NCOMP_ULONG,
                  np.dtype(np.longlong):   libncomp.NCOMP_LONGLONG,
                  np.dtype(np.ulonglong):  libncomp.NCOMP_ULONGLONG,
                  np.dtype(np.float32):    libncomp.NCOMP_FLOAT,
                  np.dtype(np.float64):    libncomp.NCOMP_DOUBLE,
                  np.dtype(np.float128):   libncomp.NCOMP_LONGDOUBLE,
                 }


ncomp_to_dtype = {libncomp.NCOMP_BOOL:         np.bool,
                  libncomp.NCOMP_BYTE:         np.int8,
                  libncomp.NCOMP_UBYTE:        np.uint8,
                  libncomp.NCOMP_SHORT:        np.int16,
                  libncomp.NCOMP_USHORT:       np.uint16,
                  libncomp.NCOMP_INT:          np.int32,
                  libncomp.NCOMP_UINT:         np.uint32,
                  libncomp.NCOMP_LONG:         np.int64,
                  libncomp.NCOMP_ULONG:        np.uint64,
                  libncomp.NCOMP_LONGLONG:     np.longlong,
                  libncomp.NCOMP_ULONGLONG:    np.ulonglong,
                  libncomp.NCOMP_FLOAT:        np.float32,
                  libncomp.NCOMP_DOUBLE:       np.float64,
                  libncomp.NCOMP_LONGDOUBLE:   np.float128,
                 }


def get_default_fill(arr):
    if isinstance(arr, type(np.dtype)):
        dtype = arr
    else:
        dtype = arr.dtype

    try:
        return dtype_default_fill[dtype]
    except KeyError:
        return dtype_default_fill['DEFAULT_FILL']


def get_ncomp_type(arr):
    try:
        return dtype_to_ncomp[arr.dtype]
    except KeyError:
        raise KeyError("dtype('{}') is not a valid NCOMP type".format(arr.dtype)) from None


cdef libncomp.ncomp_array* np_to_ncomp_array(np.ndarray nparr):
    cdef void* addr = <void*> (<unsigned long> nparr.__array_interface__['data'][0])
    cdef int ndim = nparr.ndim
    cdef size_t* shape = <size_t*> nparr.shape
    cdef int np_type = nparr.dtype.num
    return <libncomp.ncomp_array*> libncomp.ncomp_array_alloc(addr, np_type, ndim, shape)

cdef np.ndarray ncomp_to_np_array(libncomp.ncomp_array* ncarr):
    np.import_array()
    nparr = np.PyArray_SimpleNewFromData(ncarr.ndim, <np.npy_intp *> ncarr.shape, ncarr.type, ncarr.addr)
    cdef extern from "numpy/arrayobject.h":
        void PyArray_ENABLEFLAGS(np.ndarray arr, int flags)
    PyArray_ENABLEFLAGS(nparr, np.NPY_OWNDATA)
    return nparr

cdef set_ncomp_msg(libncomp.ncomp_missing* ncomp_msg, num):
    ncomp_type = num.dtype.num
    if ncomp_type == libncomp.NCOMP_FLOAT:
        ncomp_msg.msg_float = ncomp_to_dtype[ncomp_type](num)
    elif ncomp_type == libncomp.NCOMP_DOUBLE:
        ncomp_msg.msg_double = ncomp_to_dtype[ncomp_type](num)
    elif ncomp_type == libncomp.NCOMP_BOOL:
        ncomp_msg.msg_bool = ncomp_to_dtype[ncomp_type](num)
    elif ncomp_type == libncomp.NCOMP_BYTE:
        ncomp_msg.msg_byte = ncomp_to_dtype[ncomp_type](num)
    elif ncomp_type == libncomp.NCOMP_UBYTE:
        ncomp_msg.msg_ubyte = ncomp_to_dtype[ncomp_type](num)
    elif ncomp_type == libncomp.NCOMP_SHORT:
        ncomp_msg.msg_short = ncomp_to_dtype[ncomp_type](num)
    elif ncomp_type == libncomp.NCOMP_USHORT:
        ncomp_msg.msg_ushort = ncomp_to_dtype[ncomp_type](num)
    elif ncomp_type == libncomp.NCOMP_INT:
        ncomp_msg.msg_int = ncomp_to_dtype[ncomp_type](num)
    elif ncomp_type == libncomp.NCOMP_UINT:
        ncomp_msg.msg_uint = ncomp_to_dtype[ncomp_type](num)
    elif ncomp_type == libncomp.NCOMP_LONG:
        ncomp_msg.msg_long = ncomp_to_dtype[ncomp_type](num)
    elif ncomp_type == libncomp.NCOMP_ULONG:
        ncomp_msg.msg_ulong = ncomp_to_dtype[ncomp_type](num)
    elif ncomp_type == libncomp.NCOMP_LONGLONG:
        ncomp_msg.msg_longlong = ncomp_to_dtype[ncomp_type](num)
    elif ncomp_type == libncomp.NCOMP_ULONGLONG:
        ncomp_msg.msg_ulonglong = ncomp_to_dtype[ncomp_type](num)
    elif ncomp_type == libncomp.NCOMP_LONGDOUBLE:
        ncomp_msg.msg_longdouble = ncomp_to_dtype[ncomp_type](num)

@carrayify
def _linint2(np.ndarray xi_np, np.ndarray yi_np, np.ndarray fi_np, np.ndarray xo_np, np.ndarray yo_np, int icycx, msg=None):
    """_linint2(xi, yi, fi, xo, yo, icycx, msg=None)

    Interpolates a regular grid to a rectilinear one using bi-linear
    interpolation.

    linint2 uses bilinear interpolation to interpolate from one
    rectilinear grid to another. The input grid may be cyclic in the x
    direction. The interpolation is first performed in the x direction,
    and then in the y direction.

    Args:

        xi (:class:`numpy.ndarray`):
            An array that specifies the X coordinates of the fi array.
            Most frequently, this is a 1D strictly monotonically
            increasing array that may be unequally spaced. In some
            cases, xi can be a multi-dimensional array (see next
            paragraph). The rightmost dimension (call it nxi) must have
            at least two elements, and is the last (fastest varying)
            dimension of fi.

            If xi is a multi-dimensional array, then each nxi subsection
            of xi must be strictly monotonically increasing, but may be
            unequally spaced. All but its rightmost dimension must be
            the same size as all but fi's rightmost two dimensions.

            For geo-referenced data, xi is generally the longitude
            array.

        yi (:class:`numpy.ndarray`):
            An array that specifies the Y coordinates of the fi array.
            Most frequently, this is a 1D strictly monotonically
            increasing array that may be unequally spaced. In some
            cases, yi can be a multi-dimensional array (see next
            paragraph). The rightmost dimension (call it nyi) must have
            at least two elements, and is the second-to-last dimension
            of fi.

            If yi is a multi-dimensional array, then each nyi subsection
            of yi must be strictly monotonically increasing, but may be
            unequally spaced. All but its rightmost dimension must be
            the same size as all but fi's rightmost two dimensions.

            For geo-referenced data, yi is generally the latitude array.

        fi (:class:`numpy.ndarray`):
            An array of two or more dimensions. If xi is passed in as an
            argument, then the size of the rightmost dimension of fi
            must match the rightmost dimension of xi. Similarly, if yi
            is passed in as an argument, then the size of the second-
            rightmost dimension of fi must match the rightmost dimension
            of yi.

            If missing values are present, then linint2 will perform the
            bilinear interpolation at all points possible, but will
            return missing values at coordinates which could not be
            used.

        xo (:class:`numpy.ndarray`):
            A one-dimensional array that specifies the X coordinates of
            the return array. It must be strictly monotonically
            increasing, but may be unequally spaced.

            For geo-referenced data, xo is generally the longitude
            array.

            If the output coordinates (xo) are outside those of the
            input coordinates (xi), then the fo values at those
            coordinates will be set to missing (i.e. no extrapolation is
            performed).

        yo (:class:`numpy.ndarray`):
            A one-dimensional array that specifies the Y coordinates of
            the return array. It must be strictly monotonically
            increasing, but may be unequally spaced.

            For geo-referenced data, yo is generally the latitude array.

            If the output coordinates (yo) are outside those of the
            input coordinates (yi), then the fo values at those
            coordinates will be set to missing (i.e. no extrapolation is
            performed).

        icycx (:obj:`bool`):
            An option to indicate whether the rightmost dimension of fi
            is cyclic. This should be set to True only if you have
            global data, but your longitude values don't quite wrap all
            the way around the globe. For example, if your longitude
            values go from, say, -179.75 to 179.75, or 0.5 to 359.5,
            then you would set this to True.

        msg (:obj:`numpy.number`):
            A numpy scalar value that represent a missing value in fi.
            This argument allows a user to use a missing value scheme
            other than NaN or masked arrays, similar to what NCL allows.

    Returns:
        :class:`numpy.ndarray`: The interpolated grid. The returned
        value will have the same dimensions as fi, except for the
        rightmost two dimensions which will have the same dimension
        sizes as the lengths of yo and xo. The return type will be
        double if fi is double, and float otherwise.

    """

    xi = Array.from_np(xi_np)
    yi = Array.from_np(yi_np)
    fi = Array.from_np(fi_np)
    xo = Array.from_np(xo_np)
    yo = Array.from_np(yo_np)

    cdef int iopt = 0
    cdef long i
    if fi.type == libncomp.NCOMP_DOUBLE:
        fo_dtype = np.float64
    else:
        fo_dtype = np.float32
    cdef np.ndarray fo_np = np.zeros(tuple([fi.shape[i] for i in range(fi.ndim - 2)] + [yo.shape[0], xo.shape[0]]), dtype=fo_dtype)

    missing_inds_fi = None

    if msg is None or np.isnan(msg): # if no missing value specified, assume NaNs
        missing_inds_fi = np.isnan(fi.numpy)
        msg = get_default_fill(fi.numpy)
    else:
        missing_inds_fi = (fi.numpy == msg)

    set_ncomp_msg(&(fi.ncomp.msg), msg) # always set missing on fi.ncomp

    if missing_inds_fi.any():
        fi.ncomp.has_missing = 1
        fi.numpy[missing_inds_fi] = msg

    fo = Array.from_np(fo_np)

#   release global interpreter lock
    cdef int ier
    with nogil:
        ier = libncomp.linint2(
            xi.ncomp, yi.ncomp, fi.ncomp,
            xo.ncomp, yo.ncomp, fo.ncomp,
            icycx, iopt)
#   re-acquire interpreter lock
#   check errors ier
    if ier:
        warnings.warn("linint2: {}: xi, yi, xo, and yo must be monotonically increasing".format(ier),
                      NcompWarning)

    if missing_inds_fi is not None and missing_inds_fi.any():
        fi.numpy[missing_inds_fi] = np.nan

    if fo.type == libncomp.NCOMP_DOUBLE:
        fo_msg = fo.ncomp.msg.msg_double
    else:
        fo_msg = fo.ncomp.msg.msg_float

    fo.numpy[fo.numpy == fo_msg] = np.nan

    return fo.numpy

cdef adjust_for_missing_values(np.ndarray np_input, libncomp.ncomp_array* ncomp_input, dict kwargs):
    missing_value = kwargs.get("missing_value", np.nan)

    missing_mask = None
    if np.isnan(missing_value):
        # print("No Missing value provided or it was already set to NaN.")
        missing_mask = np.isnan(np_input)
        missing_value = get_default_fill(np_input)
        np_input[missing_mask] = missing_value
    else:
        # print(f"Using provided Missing value: {missing_value}")
        if np.isnan(np_input).any():
            raise ValueError(
                "The missing value is set to a non-NaN value but the data still contains some NaN. "
                "Either change all the NaN numbers to your provided missing_value or "
                "change all the missing values to NaN and do not specify the missing_values or specify it as NaN"
            )
        if isinstance(missing_value, np.number):
            if missing_value.dtype != np_input.dtype:
                missing_value = missing_value.astype(np_input.dtype)
        else:
            missing_value = np.asarray([missing_value])[0].astype(np_input.dtype)
            # alternatively we could do:
            # missing_value = np.float128(missing_value).astype(np_input.dtype)
            # however, that's assuming the cating issing_calue to float128 doesn't change anything
            # prefer the asarray lines, because we let numpy to choose the proper type.

        missing_mask = (np_input == missing_value)

    if missing_mask.any():
        ncomp_input.has_missing = 1
        if isinstance(missing_value, np.number):
            set_ncomp_msg(&ncomp_input.msg, missing_value)
            if np_input.dtype != missing_value.dtype:
                raise TypeError(
                    "This should never be raised at this point. "
                    "By now the missing_value should have the proper type"
                )
        else:
            set_ncomp_msg(&ncomp_input.msg, np.float128(missing_value).astype(np_input.dtype))

    return missing_mask

cdef reverse_missing_values_adjustments(np.ndarray np_input, np.ndarray missing_mask, dict kwargs):
    missing_value = kwargs.get("missing_value", np.nan)

    if np.isnan(missing_value) and missing_mask.any():
        missing_value = get_default_fill(np_input)
        np_input[missing_mask] = np.nan

@carrayify
def _eofunc(np.ndarray np_input, int neval, opt={}, **kwargs):
    """Computes empirical orthogonal functions (EOFs, aka: Principal Component
    Analysis).

    Args:

      data (:class:`numpy.ndarray`):
        A multi-dimensional array in which the rightmost dimension is the number
        of observations. Generally, this is the time dimension. If your rightmost
        dimension is not time, then see eofunc_n. Commonly, the data array
        contains anomalies from some base climatology, however, this is not
        required.

      neval (:obj:`int`):
        A scalar integer that specifies the number of eigenvalues and
        eigenvectors to be returned. This is usually less than or equal to the
        minimum number of observations or number of variables.

      opt (:obj:`dict`):
        - "jopt"        : both routines
        - "return_eval" : both routines (unadvertised)
        - "return_trace": return trace
        - "return_pcrit": return pcrit
        - "pcrit"       : transpose routine only
        - "anomalies"   : If True, anomalies have already been calculated by
                        user, and this interface shouldn't remove them.
        - "transpose"   : If True, call transpose routine no matter what
                      : If False, don't call transpose routine no matter what
        - "oldtranspose": If True, call Dennis' old transpose routine.
        - "debug"       : turn on debug

      kwargs:
        extra parameters to control the behavior of the function, such as missing_value

      Returns:
        A multi-dimensional array containing normalized EOFs. The returned
        array will be of the same size as data with the rightmost dimension
        removed and an additional leftmost dimension of the same size as neval
        added. Double if data is double, float otherwise.

        The return variable will have associated with it the following
        attributes:

          - eval: a one-dimensional array of size neval that contains the
                  eigenvalues.
          - pcvar: a one-dimensional float array of size neval equal to the
                   percent variance associated with each eigenvalue.
          - pcrit: The same value and type of options["pcrit"] if the user
                   changed the default.
          - matrix: A string indicating the type of matrix used,
                    "correlation" or "covariance".
          - method: A string indicating if the input array, data, was/was-not
                    transposed for the purpose of computing the eigenvalues and
                    eigenvectors. The string can have two values: "transpose"
                    or "no transpose"
          - eval_transpose: This attribute is returned only if
                            method="transpose". eval_transpose will contain the
                            eigenvalues of the transposed covariance matrix.
                            These eigenvalues are then scaled such that they are
                            consistent with the original input data.


    """
    # convert np_input to ncomp_array
    input = Array.from_np(np_input)
    missing_mask = adjust_for_missing_values(input.numpy, input.ncomp, kwargs)

    # convert opt dict to ncomp_attributes struct
    cdef libncomp.ncomp_attributes* attrs = dict_to_ncomp_attributes(opt)

    # allocate output ncomp_array and ncomp_attributes
    cdef libncomp.ncomp_array* ncomp_output = NULL
    cdef libncomp.ncomp_attributes attrs_output

    cdef int ier
    with nogil:
        ier = libncomp.eofunc(input.ncomp, neval, attrs, &ncomp_output, &attrs_output)

    if ier != 0:
        raise NcompError(f"An error occurred while calling libncomp.eofunc with error code: {ier}")

    # convert ncomp_output to np.ndarray
    output = Array.from_ncomp(ncomp_output)

    # making sure that output missing values is NaN
    output_missing_value = output.ncomp.msg.msg_double \
            if output.ncomp.type == libncomp.NCOMP_DOUBLE \
            else output.ncomp.msg.msg_float

    output.numpy[output.numpy == output_missing_value] = np.nan

    # convert attrs_output to dict
    np_attrs_dict = ncomp_attributes_to_dict(attrs_output)

    # Reversing the changed values
    reverse_missing_values_adjustments(input.numpy, missing_mask, kwargs)

    return (output.numpy, np_attrs_dict)

@carrayify
def _eofunc_n(np.ndarray np_input, int neval, int t_dim, opt={}, **kwargs):
    # convert np_input to ncomp_array
    input = Array.from_np(np_input)
    missing_mask = adjust_for_missing_values(input.numpy, input.ncomp, kwargs)

    # convert opt dict to ncomp_attributes struct
    cdef libncomp.ncomp_attributes* attrs = dict_to_ncomp_attributes(opt)

    # allocate output ncomp_array and ncomp_attributes
    cdef libncomp.ncomp_array* ncomp_output = NULL
    cdef libncomp.ncomp_attributes attrs_output

    cdef int ier
    with nogil:
        ier = libncomp.eofunc_n(input.ncomp, neval, t_dim, attrs, &ncomp_output, &attrs_output)

    if ier != 0:
        raise NcompError(f"An error occurred while calling libncomp.eofunc_n with error code: {ier}")

    # convert ncomp_output to np.ndarray
    output = Array.from_ncomp(ncomp_output)

    # making sure that output missing values is NaN
    output_missing_value = output.ncomp.msg.msg_double \
            if output.ncomp.type == libncomp.NCOMP_DOUBLE \
            else output.ncomp.msg.msg_float

    output.numpy[output.numpy == output_missing_value] = np.nan

    # convert attrs_output to dict
    np_attrs_dict = ncomp_attributes_to_dict(attrs_output)

    # Reversing the changed values
    reverse_missing_values_adjustments(input.numpy, missing_mask, kwargs)

    return (output.numpy, np_attrs_dict)

@carrayify
def _eofunc_ts(np.ndarray np_data, np.ndarray  np_evec, opt={}, **kwargs):
    data = Array.from_np(np_data)
    evec = Array.from_np(np_evec)
    missing_mask_data = adjust_for_missing_values(data.numpy, data.ncomp, kwargs)
    missing_mask_evec = adjust_for_missing_values(evec.numpy, evec.ncomp, kwargs)

    # convert opt dict to ncomp_attributes struct
    cdef libncomp.ncomp_attributes* attrs = dict_to_ncomp_attributes(opt)

    # allocate output ncomp_array and ncomp_attributes
    cdef libncomp.ncomp_array* ncomp_output = NULL
    cdef libncomp.ncomp_attributes attrs_output

    cdef int ier
    with nogil:
        ier = libncomp.eofunc_ts(data.ncomp, evec.ncomp, attrs, &ncomp_output, &attrs_output)

    if ier != 0:
        raise NcompError(f"An error occurred while calling libncomp.eofunc_ts with error code: {ier}")

    # convert ncomp_output to np.ndarray
    output = Array.from_ncomp(ncomp_output)

    # making sure that output missing values is NaN
    output_missing_value = output.ncomp.msg.msg_double \
            if output.ncomp.type == libncomp.NCOMP_DOUBLE \
            else output.ncomp.msg.msg_float

    output.numpy[output.numpy == output_missing_value] = np.nan

    # convert attrs_output to dict
    np_attrs_dict = ncomp_attributes_to_dict(attrs_output)

    # Reversing the changed values
    reverse_missing_values_adjustments(data.numpy, missing_mask_data, kwargs)
    reverse_missing_values_adjustments(evec.numpy, missing_mask_evec, kwargs)

    return (output.numpy, np_attrs_dict)

@carrayify
def _eofunc_ts_n(np.ndarray np_data, np.ndarray  np_evec, int t_dim, opt={}, **kwargs):
    data = Array.from_np(np_data)
    evec = Array.from_np(np_evec)
    missing_mask_data = adjust_for_missing_values(data.numpy, data.ncomp, kwargs)
    missing_mask_evec = adjust_for_missing_values(evec.numpy, evec.ncomp, kwargs)

    # convert opt dict to ncomp_attributes struct
    cdef libncomp.ncomp_attributes* attrs = dict_to_ncomp_attributes(opt)

    # allocate output ncomp_array and ncomp_attributes
    cdef libncomp.ncomp_array* ncomp_output = NULL
    cdef libncomp.ncomp_attributes attrs_output

    cdef int ier
    with nogil:
        ier = libncomp.eofunc_ts_n(data.ncomp, evec.ncomp, attrs, t_dim, &ncomp_output, &attrs_output)

    if ier != 0:
        raise NcompError(f"An error occurred while calling libncomp.eofunc_ts_n with error code: {ier}")

    # convert ncomp_output to np.ndarray
    output = Array.from_ncomp(ncomp_output)

    # making sure that output missing values is NaN
    output_missing_value = output.ncomp.msg.msg_double \
            if output.ncomp.type == libncomp.NCOMP_DOUBLE \
            else output.ncomp.msg.msg_float

    output.numpy[output.numpy == output_missing_value] = np.nan

    # convert attrs_output to dict
    np_attrs_dict = ncomp_attributes_to_dict(attrs_output)

    # Reversing the changed values
    reverse_missing_values_adjustments(data.numpy, missing_mask_data, kwargs)
    reverse_missing_values_adjustments(evec.numpy, missing_mask_evec, kwargs)

    return (output.numpy, np_attrs_dict)

cdef libncomp.ncomp_single_attribute* np_to_ncomp_single_attribute(char* name, np.ndarray nparr):
    cdef long long_addr = nparr.__array_interface__['data'][0]
    cdef void* addr = <void*> long_addr
    cdef int ndim = nparr.ndim
    cdef size_t* shape = <size_t*> nparr.shape
    cdef int np_type = nparr.dtype.num
    return <libncomp.ncomp_single_attribute*> libncomp.create_ncomp_single_attribute(name, addr, np_type, ndim, shape)

cdef libncomp.ncomp_attributes* dict_to_ncomp_attributes(d):
    nAttribute = len(d)
    cdef libncomp.ncomp_attributes* out_attrs = libncomp.ncomp_attributes_allocate(nAttribute)
    for i, k in enumerate(d):
        v = d[k]
        out_attrs.attribute_array[i] = np_to_ncomp_single_attribute(k, v)
    return out_attrs

cdef ncomp_attributes_to_dict(libncomp.ncomp_attributes attrs):
    d = {}
    cdef libncomp.ncomp_single_attribute* attr
    for i in range(attrs.nAttribute):
        attr = (attrs.attribute_array)[i]
        d[attr.name] = ncomp_to_np_array(attr.value)
    return d


@carrayify
def _moc_globe_atl(np.ndarray lat_aux_grid_np, np.ndarray a_wvel_np, np.ndarray a_bolus_np, np.ndarray a_submeso_np, np.ndarray tlat_np, np.ndarray rmlak_np, msg=None):
    """Facilitates calculating the meridional overturning circulation for the globe and Atlantic.
    Args:
    lat_aux_grid (:class:`numpy.ndarray`):
        Latitude grid for transport diagnostics.

    a_wvel (:class:`numpy.ndarray`):
        Area weighted Eulerian-mean vertical velocity [TAREA*WVEL].

    a_bolus (:class:`numpy.ndarray`):
        Area weighted Eddy-induced (bolus) vertical velocity [TAREA*WISOP].

    a_submeso (:class:`numpy.ndarray`):
        Area weighted submeso vertical velocity [TAREA*WSUBM].

    tlat (:class:`numpy.ndarray`):
        Array of t-grid latitudes.

    rmlak (:class:`numpy.ndarray`):
        Basin index number: [0]=Globe, [1]=Atlantic

    msg (:obj:`numpy.number`):
        A numpy scalar value that represent a missing value in a_wvel.
        This argument allows a user to use a missing value scheme
        other than NaN or masked arrays, similar to what NCL allows.

    Returns:
        :class:`numpy.ndarray`: A multi-dimensional array of size [moc_comp] x
        [n_transport_reg] x [kdepth] x [nyaux] where:

        - moc_comp refers to the three components returned
        - n_transport_reg refers to the Globe and Atlantic
        - kdepth is the the number of vertical levels of the work arrays
        - nyaux is the size of the lat_aux_grid

        The type of the output data will be double only if a_wvel or a_bolus or
        a_submesa is of type double. Otherwise, the return type will be float.
    """

    # Convert np_input to ncomp_array
    lat_aux_grid = Array.from_np(lat_aux_grid_np)
    a_wvel       = Array.from_np(a_wvel_np)
    a_bolus      = Array.from_np(a_bolus_np)
    a_submeso    = Array.from_np(a_submeso_np)
    tlat         = Array.from_np(tlat_np)
    rmlak        = Array.from_np(rmlak_np)

    # Handle missing values
    missing_inds_a_wvel = None

    if msg is None or np.isnan(msg):    # if no missing value specified, assume NaNs
        missing_inds_a_wvel = np.isnan(a_wvel.numpy)
        msg = get_default_fill(a_wvel.numpy)
    else:
        missing_inds_a_wvel = (a_wvel.numpy == msg)

    #set_ncomp_msg(&ncomp_a_wvel.msg, msg)    # always set missing on ncomp_a_wvel
    set_ncomp_msg(&(a_wvel.ncomp.msg), msg)    # always set missing on ncomp_a_wvel

    if missing_inds_a_wvel.any():
        a_wvel.ncomp.has_missing = 1
        a_wvel.numpy[missing_inds_a_wvel] = msg

    # Allocate output ncomp_array
    cdef libncomp.ncomp_array* ncomp_output = NULL

    cdef int ier
    with nogil:
        ier = libncomp.moc_globe_atl(lat_aux_grid.ncomp, a_wvel.ncomp, a_bolus.ncomp,
                                  a_submeso.ncomp, tlat.ncomp, rmlak.ncomp,
                                  &ncomp_output)

    # Check errors ier
    if ier:
        raise NcompError(f"moc_globe_atl: There is an error: {ier}")

    # Convert ncomp_output to np.ndarray
    output = Array.from_ncomp(ncomp_output)

    # Make sure output missing values are NaN
    output_missing_value = ncomp_output.msg.msg_double

    if ncomp_output.type != libncomp.NCOMP_DOUBLE:
        output_missing_value = ncomp_output.msg.msg_float

    # TODO: May need to revisit for output missing value
    # output.numpy[output.numpy == output_missing_value] = np.nan

    return output.numpy

@carrayify
<<<<<<< HEAD
def _dpres_plevel(np.ndarray plev_np, np.ndarray psfc_np, ptop_scalar, msg=None):
    """_dpres_plevel(plev, psfc, ptop, msg=None)

    Calculates the pressure layer thicknesses of a constant pressure level coordinate system.

 	plev (:class:`numpy.ndarray`):
 	    A one dimensional array containing the constant pressure levels. May be
            in ascending or descending order. Must have the same units as `psfc`.

 	psfc (:class:`numpy.ndarray`):
            A scalar or an array of up to three dimensions containing the surface
            pressure data in Pa or hPa (mb). The rightmost dimensions must be latitude
            and longitude. Must have the same units as `plev`.

 	ptop (:class:`numpy.number`):
            A scalar specifying the top of the column. ptop should be <= min(plev).
            Must have the same units as `plev`.

 	meta (:obj:`bool`):
 	    Set to False to disable metadata; default is False.

     Returns:
 	:class:`numpy.ndarray`: If psfc is a scalar the return variable will be a
        one-dimensional array the same size as `plev`; if `psfc` is two-dimensional
        [e.g. (lat,lon)] or three-dimensional [e.g. (time,lat,lon)] then the return
        array will have an additional level dimension: (lev,lat,lon) or (time,lev,lat,lon).
        The returned type will be double if psfc is double, float otherwise.

     Description:
        Calculates the layer pressure thickness of a constant pressure level system. It
        is analogous to `dpres_hybrid_ccm` for hybrid coordinates. At each grid point the
        sum of the pressure thicknesses equates to [psfc-ptop]. At each grid point, the
        returned values above `ptop` and below `psfc` will be set to the missing value of `psfc`.
        If there is no missing value for `psfc` then the missing value will be set to the default
        for float or double appropriately. If `ptop` or `psfc` is between plev levels
        then the layer thickness is modifed accordingly. If `psfc` is set to a missing value, all
        layer thicknesses are set to the appropriate missing value.

        The primary purpose of this function is to return layer thicknesses to be used to
        weight observations for integrations.

    """
    plev = Array.from_np(plev_np)
    psfc = Array.from_np(psfc_np)
    ptop = Array.from_np(np.ndarray([1], buffer=ptop_scalar, dtype=type(ptop_scalar)))

    replace_psfc_nans = False
    if msg is None or np.isnan(msg): # if no missing value specified, assume NaNs
        missing_inds_psfc = np.isnan(psfc.numpy)
        msg = get_default_fill(psfc.numpy)
        replace_psfc_nans = True
    else:
        missing_inds_psfc = (psfc.numpy == msg)

    set_ncomp_msg(&(psfc.ncomp.msg), msg) # always set missing on psfc.ncomp

    if replace_psfc_nans and missing_inds_psfc.any():
        psfc.ncomp.has_missing = 1
        psfc.numpy[missing_inds_psfc] = msg

    # Allocate output ncomp_array (memory associated is allcoated within libncomp)
    cdef libncomp.ncomp_array* ncomp_output_dp = NULL

    # release global interpreter lock
    cdef int ier
    with nogil:
        ier = libncomp.dpres_plevel(plev.ncomp, psfc.ncomp, ptop.ncomp,
                                    &ncomp_output_dp)
    # Check errors ier
    if ier != 0:
        raise NcompError(f"An error occurred while calling libncomp.dpres_plevel with error code: {ier}")

    # reset the missing values of input 'psfc' to the original missing value (NaN)
    if replace_psfc_nans and psfc.ncomp.has_missing:
        psfc.numpy[missing_inds_psfc] = np.nan

    # set the output type and missing values
    if ncomp_output_dp.type == libncomp.NCOMP_DOUBLE:
        ncomp_output_dp_msg = ncomp_output_dp.msg.msg_double
    else:
        ncomp_output_dp_msg = ncomp_output_dp.msg.msg_float

    # Convert ncomp_output to np.ndarray
    output_dp = Array.from_ncomp(ncomp_output_dp)
    output_dp.numpy[output_dp.numpy == ncomp_output_dp_msg] = np.nan

    return output_dp.numpy

=======
def _rcm2points(np.ndarray lat2d_np, np.ndarray lon2d_np, np.ndarray fi_np, np.ndarray lat1d_np, np.ndarray lon1d_np, int opt=0, msg=None):
    """_rcm2points(lat2d, lon2d, fi, lat1d, lon1d, msg=None)

    Interpolates data on a curvilinear grid (i.e. RCM, WRF, NARR) to an unstructured grid.

    Args:
	lat2d (:class:`numpy.ndarray`):
	    A two-dimensional array that specifies the latitudes locations
	    of fi. The latitude order must be south-to-north.

	lon2d (:class:`numpy.ndarray`):
	    A two-dimensional array that specifies the longitude locations
	    of fi. The latitude order must be west-to-east.

	fi (:class:`numpy.ndarray`):
	    A multi-dimensional array to be interpolated. The rightmost two
	    dimensions (latitude, longitude) are the dimensions to be interpolated.

	lat1dPoints (:class:`numpy.ndarray`):
	    A one-dimensional array that specifies the latitude coordinates of
	    the output locations.

	lon1dPoints (:class:`numpy.ndarray`):
	    A one-dimensional array that specifies the longitude coordinates of
	    the output locations.

	opt (:obj:`numpy.number`):
	    opt=0 or 1 means use an inverse distance weight interpolation.
	    opt=2 means use a bilinear interpolation.

	msg (:obj:`numpy.number`):
	    A numpy scalar value that represent a missing value in fi.
	    This argument allows a user to use a missing value scheme
	    other than NaN or masked arrays, similar to what NCL allows.

    Returns:
	:class:`numpy.ndarray`: The interpolated grid. A multi-dimensional array
	of the same size as fi except that the rightmost dimension sizes have been
	replaced by the number of coordinate pairs (lat1dPoints, lon1dPoints).
	Double if fi is double, otherwise float.

    Description:
	Interpolates data on a curvilinear grid, such as those used by the RCM (Regional Climate Model),
	WRF (Weather Research and Forecasting) and NARR (North American Regional Reanalysis)
	models/datasets to an unstructured grid. All of these have latitudes that are oriented south-to-north.

	A inverse distance squared algorithm is used to perform the interpolation.

	Missing values are allowed and no extrapolation is performed.
  
  
    """
    lat2d = Array.from_np(lat2d_np)
    lon2d = Array.from_np(lon2d_np)
    fi	  = Array.from_np(fi_np)
    lat1d = Array.from_np(lat1d_np)
    lon1d = Array.from_np(lon1d_np)

    cdef long i
    # Set output type and dimensions. Double if `fi` is double, otherwise float.
    if fi.type == libncomp.NCOMP_DOUBLE:
        fo_dtype = np.float64
    else:
        fo_dtype = np.float32
    cdef np.ndarray fo_np = np.zeros(tuple([fi.shape[i] for i in range(fi.ndim - 2)] + [lat1d.shape[0]]), dtype=fo_dtype) # or lon1d.shape[0]
    
    replace_fi_nans = False
    if msg is None or np.isnan(msg): # if no missing value specified, assume NaNs
        missing_inds_fi = np.isnan(fi.numpy)
        msg = get_default_fill(fi.numpy)
        replace_fi_nans = True

    set_ncomp_msg(&(fi.ncomp.msg), msg) # always set missing on fi.ncomp

    if replace_fi_nans and missing_inds_fi.any():
        fi.ncomp.has_missing = 1
        fi.numpy[missing_inds_fi] = msg

    fo = Array.from_np(fo_np)

    #	release global interpreter lock
    cdef int ier
    with nogil:
        ier = libncomp.rcm2points(lat2d.ncomp, lon2d.ncomp, fi.ncomp,
                                  lat1d.ncomp, lon1d.ncomp, fo.ncomp, opt)

    #	re-acquire interpreter lock
    # Check errors ier
    if ier != 0:
        raise NcompError(f"An error occurred while calling libncomp.rcm2points with error code: {ier}")
    
    if replace_fi_nans and fi.ncomp.has_missing:
        fi.numpy[missing_inds_fi] = np.nan

    if fo.type == libncomp.NCOMP_DOUBLE:
        fo_msg = fo.ncomp.msg.msg_double
    else:
        fo_msg = fo.ncomp.msg.msg_float
    fo.numpy[fo.numpy == fo_msg] = np.nan

    return fo.numpy

@carrayify
>>>>>>> 3685fa80
def _rcm2rgrid(np.ndarray lat2d_np, np.ndarray lon2d_np, np.ndarray fi_np, np.ndarray lat1d_np, np.ndarray lon1d_np, msg=None):
    """_rcm2rgrid(lat2d, lon2d, fi, lat1d, lon1d, msg=None)

    Interpolates data on a curvilinear grid (i.e. RCM, WRF, NARR) to a rectilinear grid.

    Args:

        lat2d (:class:`numpy.ndarray`):
	    A two-dimensional array that specifies the latitudes locations
	    of fi. Because this array is two-dimensional it is not an associated
	    coordinate variable of `fi`. The latitude order must be south-to-north.

        lon2d (:class:`numpy.ndarray`):
	    A two-dimensional array that specifies the longitude locations
	    of fi. Because this array is two-dimensional it is not an associated
	    coordinate variable of `fi`. The latitude order must be west-to-east.

        fi (:class:`numpy.ndarray`):
	    A multi-dimensional array to be interpolated. The rightmost two
	    dimensions (latitude, longitude) are the dimensions to be interpolated.

        lat1d (:class:`numpy.ndarray`):
	    A one-dimensional array that specifies the latitude coordinates of
	    the regular grid. Must be monotonically increasing.

        lon1d (:class:`numpy.ndarray`):
	    A one-dimensional array that specifies the longitude coordinates of
	    the regular grid. Must be monotonically increasing.

        msg (:obj:`numpy.number`):
            A numpy scalar value that represent a missing value in fi.
            This argument allows a user to use a missing value scheme
            other than NaN or masked arrays, similar to what NCL allows.

    Returns:
        :class:`numpy.ndarray`: The interpolated grid. A multi-dimensional array
	of the same size as fi except that the rightmost dimension sizes have been
	replaced by the sizes of lat1d and lon1d respectively.
	Double if fi is double, otherwise float.

    Description:
        Interpolates RCM (Regional Climate Model), WRF (Weather Research and Forecasting) and
    	NARR (North American Regional Reanalysis) grids to a rectilinear grid. Actually, this
	function will interpolate most grids that use curvilinear latitude/longitude grids.
	No extrapolation is performed beyond the range of the input coordinates. Missing values
	are allowed but ignored.

	The weighting method used is simple inverse distance squared. Missing values are allowed
	but ignored.

	The code searches the input curvilinear grid latitudes and longitudes for the four
	grid points that surround a specified output grid coordinate. Because one or more of
	these input points could contain missing values, fewer than four points
	could be used in the interpolation.

	Curvilinear grids which have two-dimensional latitude and longitude coordinate axes present
	some issues because the coordinates are not necessarily monotonically increasing. The simple
	search algorithm used by rcm2rgrid is not capable of handling all cases. The result is that,
	sometimes, there are small gaps in the interpolated grids. Any interior points not
	interpolated in the initial interpolation pass will be filled using linear interpolation.
        In some cases, edge points may not be filled.
    """
    
    lat2d = Array.from_np(lat2d_np)
    lon2d = Array.from_np(lon2d_np)
    fi	  = Array.from_np(fi_np)
    lat1d = Array.from_np(lat1d_np)
    lon1d = Array.from_np(lon1d_np)

    cdef long i
    # Set output type and dimensions. Double if `fi` is double, otherwise float.
    if fi.type == libncomp.NCOMP_DOUBLE:
        fo_dtype = np.float64
    else:
        fo_dtype = np.float32
    cdef np.ndarray fo_np = np.zeros(tuple([fi.shape[i] for i in range(fi.ndim - 2)] + [lat1d.shape[0], lon1d.shape[0]]), dtype=fo_dtype)

    replace_fi_nans = False
    if msg is None or np.isnan(msg): # if no missing value specified, assume NaNs
        missing_inds_fi = np.isnan(fi.numpy)
        msg = get_default_fill(fi.numpy)
        replace_fi_nans = True

    set_ncomp_msg(&(fi.ncomp.msg), msg) # always set missing on fi.ncomp

    if replace_fi_nans and missing_inds_fi.any():
        fi.ncomp.has_missing = 1
        fi.numpy[missing_inds_fi] = msg

    fo = Array.from_np(fo_np)

#   release global interpreter lock
    cdef int ier
    with nogil:
        ier = libncomp.rcm2rgrid(lat2d.ncomp, lon2d.ncomp, fi.ncomp,
                                 lat1d.ncomp, lon1d.ncomp, fo.ncomp)

#   re-acquire interpreter lock
    # Check errors ier
    if ier != 0:
        raise NcompError(f"An error occurred while calling libncomp.rcm2rgrid with error code: {ier}")

    if replace_fi_nans and fi.ncomp.has_missing:
        fi.numpy[missing_inds_fi] = np.nan

    if fo.type == libncomp.NCOMP_DOUBLE:
        fo_msg = fo.ncomp.msg.msg_double
    else:
        fo_msg = fo.ncomp.msg.msg_float
    fo.numpy[fo.numpy == fo_msg] = np.nan

    return fo.numpy

@carrayify
def _rgrid2rcm(np.ndarray lat1d_np, np.ndarray lon1d_np, np.ndarray fi_np, np.ndarray lat2d_np, np.ndarray lon2d_np, msg=None):
    """_rgrid2rcm(lat1d, lon1d, fi, lat2d, lon2d, msg=None)

    Interpolates data on a rectilinear lat/lon grid to a curvilinear grid like those used by the RCM, WRF and NARR models/datasets.

    Args:

        lat1d (:class:`numpy.ndarray`):
	    A one-dimensional array that specifies the latitude coordinates of
	    the regular grid. Must be monotonically increasing.

        lon1d (:class:`numpy.ndarray`):
	    A one-dimensional array that specifies the longitude coordinates of
	    the regular grid. Must be monotonically increasing.

        fi (:class:`numpy.ndarray`):
	    A multi-dimensional array to be interpolated. The rightmost two
	    dimensions (latitude, longitude) are the dimensions to be interpolated.

        lat2d (:class:`numpy.ndarray`):
	    A two-dimensional array that specifies the latitude locations of `fi`.
	    Because this array is two-dimensional, it is not an associated
	    coordinate variable of `fi`.

        lon2d (:class:`numpy.ndarray`):
	    A two-dimensional array that specifies the longitude locations of `fi`.
	    Because this array is two-dimensional, it is not an associated
	    coordinate variable of `fi`.

        msg (:obj:`numpy.number`):
            A numpy scalar value that represent a missing value in fi.
            This argument allows a user to use a missing value scheme
            other than NaN or masked arrays, similar to what NCL allows.

    Returns:
        :class:`numpy.ndarray`: The interpolated grid. A multi-dimensional array of the
	same size as `fi` except that the rightmost dimension sizes have been replaced
	by the sizes of `lat2d` and `lon2d` respectively. Double if `fi` is double,
	otherwise float.

    Description:
        Interpolates data on a rectilinear lat/lon grid to a curvilinear grid, such as those
	used by the RCM (Regional Climate Model), WRF (Weather Research and Forecasting) and
	NARR (North American Regional Reanalysis) models/datasets. No extrapolation is
	performed beyond the range of the input coordinates. The method used is simple inverse
	distance weighting. Missing values are allowed but ignored.

    """
    lat1d = Array.from_np(lat1d_np)
    lon1d = Array.from_np(lon1d_np)
    fi    = Array.from_np(fi_np)
    lat2d = Array.from_np(lat2d_np)
    lon2d = Array.from_np(lon2d_np)

    cdef long i
    # Set output type and dimensions. Double if `fi` is double, otherwise float.
    if fi.type == libncomp.NCOMP_DOUBLE:
        fo_dtype = np.float64
    else:
        fo_dtype = np.float32
    cdef np.ndarray fo_np = np.zeros(tuple([fi.shape[i] for i in range(fi.ndim - 2)] + [lat2d.shape[0], lon2d.shape[0]]), dtype=fo_dtype)

    replace_fi_nans = False
    if msg is None or np.isnan(msg): # if no missing value specified, assume NaNs
        missing_inds_fi = np.isnan(fi.numpy)
        msg = get_default_fill(fi.numpy)
        replace_fi_nans = True

    set_ncomp_msg(&(fi.ncomp.msg), msg) # always set missing on fi.ncomp

    if replace_fi_nans and missing_inds_fi.any():
        fi.ncomp.has_missing = 1
        fi.numpy[missing_inds_fi] = msg

    fo = Array.from_np(fo_np)

#   release global interpreter lock
    cdef int ier
    with nogil:
        ier = libncomp.rgrid2rcm(lat1d.ncomp, lon1d.ncomp, fi.ncomp,
                                 lat2d.ncomp, lon2d.ncomp, fo.ncomp)

#   re-acquire interpreter lock
    # Check errors ier
    if ier != 0:
        raise NcompError(f"An error occurred while calling libncomp.rgrid2rcm with error code: {ier}")

    if replace_fi_nans and fi.ncomp.has_missing:
        fi.numpy[missing_inds_fi] = np.nan

    if fo.type == libncomp.NCOMP_DOUBLE:
        fo_msg = fo.ncomp.msg.msg_double
    else:
        fo_msg = fo.ncomp.msg.msg_float

    fo.numpy[fo.numpy == fo_msg] = np.nan

    return fo.numpy<|MERGE_RESOLUTION|>--- conflicted
+++ resolved
@@ -724,7 +724,6 @@
     return output.numpy
 
 @carrayify
-<<<<<<< HEAD
 def _dpres_plevel(np.ndarray plev_np, np.ndarray psfc_np, ptop_scalar, msg=None):
     """_dpres_plevel(plev, psfc, ptop, msg=None)
 
@@ -813,7 +812,6 @@
 
     return output_dp.numpy
 
-=======
 def _rcm2points(np.ndarray lat2d_np, np.ndarray lon2d_np, np.ndarray fi_np, np.ndarray lat1d_np, np.ndarray lon1d_np, int opt=0, msg=None):
     """_rcm2points(lat2d, lon2d, fi, lat1d, lon1d, msg=None)
 
@@ -917,7 +915,6 @@
     return fo.numpy
 
 @carrayify
->>>>>>> 3685fa80
 def _rcm2rgrid(np.ndarray lat2d_np, np.ndarray lon2d_np, np.ndarray fi_np, np.ndarray lat1d_np, np.ndarray lon1d_np, msg=None):
     """_rcm2rgrid(lat2d, lon2d, fi, lat1d, lon1d, msg=None)
 
