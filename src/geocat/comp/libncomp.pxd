--- conflicted
+++ resolved
@@ -107,9 +107,6 @@
     int moc_globe_atl( const ncomp_array *, const ncomp_array *, const ncomp_array *,
                       const ncomp_array *, const ncomp_array *, const ncomp_array *,
                       ncomp_array ** ) nogil;
-<<<<<<< HEAD
 
     int dpres_plevel( const ncomp_array *, const ncomp_array *, const ncomp_array *,
-                      ncomp_array ** ) nogil;
-=======
->>>>>>> 1faf5b09
+                      ncomp_array ** ) nogil;