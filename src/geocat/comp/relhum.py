--- conflicted
+++ resolved
@@ -27,16 +27,7 @@
     if np.shape(temperature) != np.shape(mixing_ratio) or np.shape(
             temperature) != np.shape(pressure):
         raise ValueError(
-            f"dewtemp_trh: dimensions of temperature, {np.shape(temperature)}, and mixing ratio, "
-<<<<<<< HEAD
-            f"{np.shape(mixing_ratio)}, and pressure, {np.shape(pressure)} do not match")
-=======
-            f"{np.shape(mixing_ratio)}, and pressure, {np.shape(pressure)} do not match"
-        )
-    else:
-        # store original shape
-        shape = np.shape(temperature)
->>>>>>> 1e53deae
+            f"dewtemp_trh: dimensions of temperature, {np.shape(temperature)}, and mixing ratio, ")
 
     # ''' Start of boilerplate
     if not isinstance(temperature, xr.DataArray):
@@ -47,18 +38,9 @@
         mixing_ratio = xr.DataArray(mixing_ratio)
         mixing_ratio = da.from_array(mixing_ratio, chunks="auto")
 
-<<<<<<< HEAD
     if not isinstance(pressure, xr.DataArray):
         pressure = xr.DataArray(pressure)
         pressure = da.from_array(pressure, chunks="auto")
-=======
-    # fill in output array
-    for i in range(np.size(temperature)):
-        relative_humidity[i] = _relhum_tdd(
-            np.ravel(temperature)[i],
-            np.ravel(mixing_ratio)[i],
-            np.ravel(pressure)[i])
->>>>>>> 1e53deae
 
     relative_humidity = map_blocks(_relhum_tdd, temperature, mixing_ratio, pressure)
     relative_humidity = relative_humidity.compute()
