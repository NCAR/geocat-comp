--- conflicted
+++ resolved
@@ -500,7 +500,6 @@
     Returns (:class: `xr.DataArray`:
         polynomial evaluated with the provided coordinates.
 
-<<<<<<< HEAD
     Examples:
 
         * Evaluating a polynomial:
@@ -531,8 +530,7 @@
         >>> y = ndpolyval(p, x, axis=1)
         >>> y.shape
         (3, 11, 4, 5)
-=======
-    Example:
+
         * Fitting a first degree polynomial and calculating the residual manually:
 
         >>> from geocat.comp.polynomial import ndpolyfit, ndpolyval
@@ -585,7 +583,6 @@
         Traceback (most recent call last):
           ...
         ValueError: x has invalid shape.
->>>>>>> cbc5c056
 
     """
     p_ndarr = _to_numpy_ndarray(p)
