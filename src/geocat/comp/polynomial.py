--- conflicted
+++ resolved
@@ -68,15 +68,11 @@
               deg: int,
               axis: int = 0,
               **kwargs) -> (xr.DataArray, da.Array):
-<<<<<<< HEAD
-    """An extension to ``numpy.polyfit`` function to support multi-dimensional
-=======
     r""".. deprecated:: 2022.10.0 ``ndpolyfit`` is deprecated. Use
-        `xarray.DataArray.polyfit <https://docs.xarray.dev/en/stable/generated/xarray.DataArray.polyfit.html>`__
-        or `xarray.Dataset.polyfit <https://docs.xarray.dev/en/stable/generated/xarray.Dataset.polyfit.html>`__ instead.
+    `xarray.DataArray.polyfit <https://docs.xarray.dev/en/stable/generated/xarray.DataArray.polyfit.html>`__
+    or `xarray.Dataset.polyfit <https://docs.xarray.dev/en/stable/generated/xarray.Dataset.polyfit.html>`__ instead.
 
     An extension to `numpy.polyfit` function to support multi-dimensional
->>>>>>> fae4eaba
     arrays, Dask arrays, and missing values.
 
     Parameters
@@ -515,16 +511,11 @@
               x: typing.Iterable,
               axis: int = 0,
               **kwargs) -> xr.DataArray:
-<<<<<<< HEAD
-    """Extended version of ``numpy.polyval`` to support multi-dimensional
-    outputs provided by ``geocat.comp.ndpolyfit``.
-=======
     r""".. deprecated:: 2022.10.0 ``ndpolyval`` is deprecated and should be
         replaced by `xarray.polyval <https://docs.xarray.dev/en/stable/generated/xarray.polyval.html>`__.
 
     Extended version of `numpy.polyval` to support multi-dimensional outputs
     provided by `geocat.comp.ndpolyfit`.
->>>>>>> fae4eaba
 
     As the name suggest, this version supports a multi-dimensional ``p`` array. Let's say ``p`` is of dimension ``(s0,s1,s2)``
     and ``axis=1``, then the output would be of dimension ``(s0, M, s2)`` where M depends on ``x``.
