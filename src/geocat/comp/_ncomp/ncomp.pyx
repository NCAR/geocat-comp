# cython: language_level=3, boundscheck=False, embedsignature=True
cimport ncomp as libncomp
from libc.stdlib cimport malloc, free
from libc.stdio cimport printf

import cython
import numpy as np
cimport numpy as np
import functools
import warnings

class NcompWarning(Warning):
    pass

class NcompError(Exception):
    pass

def carrayify(f):
    """
    A decorator that ensures that :class:`numpy.ndarray` arguments are
    C-contiguous in memory. The decorator function takes no arguments.
    """
    @functools.wraps(f)
    def wrapper(*args, **kwargs):
        new_args = list(args)
        for i, arg in enumerate(new_args):
            if isinstance(arg, np.ndarray) and not arg.flags.carray:
                new_args[i] = np.ascontiguousarray(arg)
        return f(*new_args, **kwargs)
    return wrapper

dtype_default_fill = {
             "DEFAULT_FILL":       libncomp.DEFAULT_FILL_DOUBLE,
             np.dtype(np.int8):    np.int8(libncomp.DEFAULT_FILL_INT8),
             np.dtype(np.uint8):   np.uint8(libncomp.DEFAULT_FILL_UINT8),
             np.dtype(np.int16):   np.int16(libncomp.DEFAULT_FILL_INT16),
             np.dtype(np.uint16):  np.uint16(libncomp.DEFAULT_FILL_UINT16),
             np.dtype(np.int32):   np.int32(libncomp.DEFAULT_FILL_INT32),
             np.dtype(np.uint32):  np.uint32(libncomp.DEFAULT_FILL_UINT32),
             np.dtype(np.int64):   np.int64(libncomp.DEFAULT_FILL_INT64),
             np.dtype(np.uint64):  np.uint64(libncomp.DEFAULT_FILL_UINT64),
             np.dtype(np.float32): np.float32(libncomp.DEFAULT_FILL_FLOAT),
             np.dtype(np.float64): np.float64(libncomp.DEFAULT_FILL_DOUBLE),
            }


dtype_to_ncomp = {np.dtype(np.bool):       libncomp.NCOMP_BOOL,
                  np.dtype(np.int8):       libncomp.NCOMP_BYTE,
                  np.dtype(np.uint8):      libncomp.NCOMP_UBYTE,
                  np.dtype(np.int16):      libncomp.NCOMP_SHORT,
                  np.dtype(np.uint16):     libncomp.NCOMP_USHORT,
                  np.dtype(np.int32):      libncomp.NCOMP_INT,
                  np.dtype(np.uint32):     libncomp.NCOMP_UINT,
                  np.dtype(np.int64):      libncomp.NCOMP_LONG,
                  np.dtype(np.uint64):     libncomp.NCOMP_ULONG,
                  np.dtype(np.longlong):   libncomp.NCOMP_LONGLONG,
                  np.dtype(np.ulonglong):  libncomp.NCOMP_ULONGLONG,
                  np.dtype(np.float32):    libncomp.NCOMP_FLOAT,
                  np.dtype(np.float64):    libncomp.NCOMP_DOUBLE,
                  np.dtype(np.float128):   libncomp.NCOMP_LONGDOUBLE,
                 }


ncomp_to_dtype = {libncomp.NCOMP_BOOL:         np.bool,
                  libncomp.NCOMP_BYTE:         np.int8,
                  libncomp.NCOMP_UBYTE:        np.uint8,
                  libncomp.NCOMP_SHORT:        np.int16,
                  libncomp.NCOMP_USHORT:       np.uint16,
                  libncomp.NCOMP_INT:          np.int32,
                  libncomp.NCOMP_UINT:         np.uint32,
                  libncomp.NCOMP_LONG:         np.int64,
                  libncomp.NCOMP_ULONG:        np.uint64,
                  libncomp.NCOMP_LONGLONG:     np.longlong,
                  libncomp.NCOMP_ULONGLONG:    np.ulonglong,
                  libncomp.NCOMP_FLOAT:        np.float32,
                  libncomp.NCOMP_DOUBLE:       np.float64,
                  libncomp.NCOMP_LONGDOUBLE:   np.float128,
                 }


def get_default_fill(arr):
    if isinstance(arr, type(np.dtype)):
        dtype = arr
    else:
        dtype = arr.dtype

    try:
        return dtype_default_fill[dtype]
    except KeyError:
        return dtype_default_fill['DEFAULT_FILL']


def get_ncomp_type(arr):
    try:
        return dtype_to_ncomp[arr.dtype]
    except KeyError:
        raise KeyError("dtype('{}') is not a valid NCOMP type".format(arr.dtype)) from None


cdef libncomp.ncomp_array* np_to_ncomp_array(np.ndarray nparr):
    cdef long long_addr = nparr.__array_interface__['data'][0]
    cdef void* addr = <void*> long_addr
    cdef int ndim = nparr.ndim
    cdef size_t* shape = <size_t*> nparr.shape
    cdef int np_type = nparr.dtype.num
<<<<<<< HEAD
=======
    return <libncomp.ncomp_array*> libncomp.ncomp_array_alloc(addr, np_type, ndim, shape)
>>>>>>> d91f2d45

    return <ncomp.ncomp_array*> ncomp.ncomp_array_alloc(addr, np_type, ndim, shape)

cdef np.ndarray ncomp_to_np_array(libncomp.ncomp_array* ncarr):
    np.import_array()
    nparr = np.PyArray_SimpleNewFromData(ncarr.ndim, <np.npy_intp *> ncarr.shape, ncarr.type, ncarr.addr)
    cdef extern from "numpy/arrayobject.h":
        void PyArray_ENABLEFLAGS(np.ndarray arr, int flags)
    PyArray_ENABLEFLAGS(nparr, np.NPY_OWNDATA)
    return nparr


cdef set_ncomp_msg(libncomp.ncomp_missing* ncomp_msg, num):
    ncomp_type = num.dtype.num
    if ncomp_type == libncomp.NCOMP_FLOAT:
        ncomp_msg.msg_float = ncomp_to_dtype[ncomp_type](num)
    elif ncomp_type == libncomp.NCOMP_DOUBLE:
        ncomp_msg.msg_double = ncomp_to_dtype[ncomp_type](num)
    elif ncomp_type == libncomp.NCOMP_BOOL:
        ncomp_msg.msg_bool = ncomp_to_dtype[ncomp_type](num)
    elif ncomp_type == libncomp.NCOMP_BYTE:
        ncomp_msg.msg_byte = ncomp_to_dtype[ncomp_type](num)
    elif ncomp_type == libncomp.NCOMP_UBYTE:
        ncomp_msg.msg_ubyte = ncomp_to_dtype[ncomp_type](num)
    elif ncomp_type == libncomp.NCOMP_SHORT:
        ncomp_msg.msg_short = ncomp_to_dtype[ncomp_type](num)
    elif ncomp_type == libncomp.NCOMP_USHORT:
        ncomp_msg.msg_ushort = ncomp_to_dtype[ncomp_type](num)
    elif ncomp_type == libncomp.NCOMP_INT:
        ncomp_msg.msg_int = ncomp_to_dtype[ncomp_type](num)
    elif ncomp_type == libncomp.NCOMP_UINT:
        ncomp_msg.msg_uint = ncomp_to_dtype[ncomp_type](num)
    elif ncomp_type == libncomp.NCOMP_LONG:
        ncomp_msg.msg_long = ncomp_to_dtype[ncomp_type](num)
    elif ncomp_type == libncomp.NCOMP_ULONG:
        ncomp_msg.msg_ulong = ncomp_to_dtype[ncomp_type](num)
    elif ncomp_type == libncomp.NCOMP_LONGLONG:
        ncomp_msg.msg_longlong = ncomp_to_dtype[ncomp_type](num)
    elif ncomp_type == libncomp.NCOMP_ULONGLONG:
        ncomp_msg.msg_ulonglong = ncomp_to_dtype[ncomp_type](num)
    elif ncomp_type == libncomp.NCOMP_LONGDOUBLE:
        ncomp_msg.msg_longdouble = ncomp_to_dtype[ncomp_type](num)

@carrayify
def _linint2(np.ndarray xi, np.ndarray yi, np.ndarray fi, np.ndarray xo, np.ndarray yo, int icycx, msg=None):
    """_linint2(xi, yi, fi, xo, yo, icycx, msg=None)

    Interpolates a regular grid to a rectilinear one using bi-linear
    interpolation.

    linint2 uses bilinear interpolation to interpolate from one
    rectilinear grid to another. The input grid may be cyclic in the x
    direction. The interpolation is first performed in the x direction,
    and then in the y direction.

    Args:

        xi (:class:`numpy.ndarray`):
            An array that specifies the X coordinates of the fi array.
            Most frequently, this is a 1D strictly monotonically
            increasing array that may be unequally spaced. In some
            cases, xi can be a multi-dimensional array (see next
            paragraph). The rightmost dimension (call it nxi) must have
            at least two elements, and is the last (fastest varying)
            dimension of fi.

            If xi is a multi-dimensional array, then each nxi subsection
            of xi must be strictly monotonically increasing, but may be
            unequally spaced. All but its rightmost dimension must be
            the same size as all but fi's rightmost two dimensions.

            For geo-referenced data, xi is generally the longitude
            array.

        yi (:class:`numpy.ndarray`):
            An array that specifies the Y coordinates of the fi array.
            Most frequently, this is a 1D strictly monotonically
            increasing array that may be unequally spaced. In some
            cases, yi can be a multi-dimensional array (see next
            paragraph). The rightmost dimension (call it nyi) must have
            at least two elements, and is the second-to-last dimension
            of fi.

            If yi is a multi-dimensional array, then each nyi subsection
            of yi must be strictly monotonically increasing, but may be
            unequally spaced. All but its rightmost dimension must be
            the same size as all but fi's rightmost two dimensions.

            For geo-referenced data, yi is generally the latitude array.

        fi (:class:`numpy.ndarray`):
            An array of two or more dimensions. If xi is passed in as an
            argument, then the size of the rightmost dimension of fi
            must match the rightmost dimension of xi. Similarly, if yi
            is passed in as an argument, then the size of the second-
            rightmost dimension of fi must match the rightmost dimension
            of yi.

            If missing values are present, then linint2 will perform the
            bilinear interpolation at all points possible, but will
            return missing values at coordinates which could not be
            used.

        xo (:class:`numpy.ndarray`):
            A one-dimensional array that specifies the X coordinates of
            the return array. It must be strictly monotonically
            increasing, but may be unequally spaced.

            For geo-referenced data, xo is generally the longitude
            array.

            If the output coordinates (xo) are outside those of the
            input coordinates (xi), then the fo values at those
            coordinates will be set to missing (i.e. no extrapolation is
            performed).

        yo (:class:`numpy.ndarray`):
            A one-dimensional array that specifies the Y coordinates of
            the return array. It must be strictly monotonically
            increasing, but may be unequally spaced.

            For geo-referenced data, yo is generally the latitude array.

            If the output coordinates (yo) are outside those of the
            input coordinates (yi), then the fo values at those
            coordinates will be set to missing (i.e. no extrapolation is
            performed).

        icycx (:obj:`bool`):
            An option to indicate whether the rightmost dimension of fi
            is cyclic. This should be set to True only if you have
            global data, but your longitude values don't quite wrap all
            the way around the globe. For example, if your longitude
            values go from, say, -179.75 to 179.75, or 0.5 to 359.5,
            then you would set this to True.

        msg (:obj:`numpy.number`):
            A numpy scalar value that represent a missing value in fi.
            This argument allows a user to use a missing value scheme
            other than NaN or masked arrays, similar to what NCL allows.

    Returns:
        :class:`numpy.ndarray`: The interpolated grid. The returned
        value will have the same dimensions as fi, except for the
        rightmost two dimensions which will have the same dimension
        sizes as the lengths of yo and xo. The return type will be
        double if fi is double, and float otherwise.

    """

    cdef libncomp.ncomp_array* ncomp_xi = np_to_ncomp_array(xi)
    cdef libncomp.ncomp_array* ncomp_yi = np_to_ncomp_array(yi)
    cdef libncomp.ncomp_array* ncomp_fi = np_to_ncomp_array(fi)
    cdef libncomp.ncomp_array* ncomp_xo = np_to_ncomp_array(xo)
    cdef libncomp.ncomp_array* ncomp_yo = np_to_ncomp_array(yo)
    cdef libncomp.ncomp_array* ncomp_fo
    cdef int iopt = 0
    cdef long i
    if ncomp_fi.type == libncomp.NCOMP_DOUBLE:
        fo_dtype = np.float64
    else:
        fo_dtype = np.float32
    cdef np.ndarray fo = np.zeros(tuple([fi.shape[i] for i in range(fi.ndim - 2)] + [yo.shape[0], xo.shape[0]]), dtype=fo_dtype)

    missing_inds_fi = None

    if msg is None or np.isnan(msg): # if no missing value specified, assume NaNs
        missing_inds_fi = np.isnan(fi)
        msg = get_default_fill(fi)
    else:
        missing_inds_fi = (fi == msg)

    set_ncomp_msg(&ncomp_fi.msg, msg) # always set missing on ncomp_fi

    if missing_inds_fi.any():
        ncomp_fi.has_missing = 1
        fi[missing_inds_fi] = msg

    ncomp_fo = np_to_ncomp_array(fo)

#   release global interpreter lock
    cdef int ier
    with nogil:
        ier = libncomp.linint2(
            ncomp_xi, ncomp_yi, ncomp_fi,
            ncomp_xo, ncomp_yo, ncomp_fo,
            icycx, iopt)
#   re-acquire interpreter lock
#   check errors ier
    if ier:
        warnings.warn("linint2: {}: xi, yi, xo, and yo must be monotonically increasing".format(ier),
                      NcompWarning)

    if missing_inds_fi is not None and missing_inds_fi.any():
        fi[missing_inds_fi] = np.nan

    if ncomp_fo.type == libncomp.NCOMP_DOUBLE:
        fo_msg = ncomp_fo.msg.msg_double
    else:
        fo_msg = ncomp_fo.msg.msg_float

    fo[fo == fo_msg] = np.nan

    return fo

cdef adjust_for_missing_values(np.ndarray np_input, ncomp.ncomp_array* ncomp_input, dict kwargs):
    missing_value = kwargs.get("missing_value", np.nan)

    missing_mask = None
    if np.isnan(missing_value):
        # print("No Missing value provided or it was already set to NaN.")
        missing_mask = np.isnan(np_input)
        missing_value = get_default_fill(np_input)
        np_input[missing_mask] = missing_value
    else:
        # print(f"Using provided Missing value: {missing_value}")
        if np.isnan(np_input).any():
            raise ValueError(
                "The missing value is set to a non-NaN value but the data still contains some NaN. "
                "Either change all the NaN numbers to your provided missing_value or "
                "change all the missing values to NaN and do not specify the missing_values or specify it as NaN"
            )
        if isinstance(missing_value, np.number):
            if missing_value.dtype != np_input.dtype:
                missing_value = missing_value.astype(np_input.dtype)
        else:
            missing_value = np.asarray([missing_value])[0].astype(np_input.dtype)
            # alternatively we could do:
            # missing_value = np.float128(missing_value).astype(np_input.dtype)
            # however, that's assuming the cating issing_calue to float128 doesn't change anything
            # prefer the asarray lines, because we let numpy to choose the proper type.

        missing_mask = (np_input == missing_value)

    if missing_mask.any():
        ncomp_input.has_missing = 1
        if isinstance(missing_value, np.number):
            set_ncomp_msg(&ncomp_input.msg, missing_value)
            if np_input.dtype != missing_value.dtype:
                raise TypeError(
                    "This should never be raised at this point. "
                    "By now the missing_value should have the proper type"
                )
        else:
            set_ncomp_msg(&ncomp_input.msg, np.float128(missing_value).astype(np_input.dtype))

    return missing_mask

cdef reverse_missing_values_adjustments(np.ndarray np_input, np.ndarray missing_mask, dict kwargs):
    missing_value = kwargs.get("missing_value", np.nan)

    if np.isnan(missing_value) and missing_mask.any():
        missing_value = get_default_fill(np_input)
        np_input[missing_mask] = np.nan

@carrayify
def _eofunc(np.ndarray np_input, int neval, opt={}, **kwargs):
    """Computes empirical orthogonal functions (EOFs, aka: Principal Component
    Analysis).

    Args:

      data (:class:`numpy.ndarray`):
        A multi-dimensional array in which the rightmost dimension is the number
        of observations. Generally, this is the time dimension. If your rightmost
        dimension is not time, then see eofunc_n. Commonly, the data array
        contains anomalies from some base climatology, however, this is not
        required.

      neval (:obj:`int`):
        A scalar integer that specifies the number of eigenvalues and
        eigenvectors to be returned. This is usually less than or equal to the
        minimum number of observations or number of variables.

      opt (:obj:`dict`):
        - "jopt"        : both routines
        - "return_eval" : both routines (unadvertised)
        - "return_trace": return trace
        - "return_pcrit": return pcrit
        - "pcrit"       : transpose routine only
        - "anomalies"   : If True, anomalies have already been calculated by
                        user, and this interface shouldn't remove them.
        - "transpose"   : If True, call transpose routine no matter what
                      : If False, don't call transpose routine no matter what
        - "oldtranspose": If True, call Dennis' old transpose routine.
        - "debug"       : turn on debug

      kwargs:
        extra parameters to control the behavior of the function, such as missing_value

      Returns:
        A multi-dimensional array containing normalized EOFs. The returned
        array will be of the same size as data with the rightmost dimension
        removed and an additional leftmost dimension of the same size as neval
        added. Double if data is double, float otherwise.

        The return variable will have associated with it the following
        attributes:

          - eval: a one-dimensional array of size neval that contains the
                  eigenvalues.
          - pcvar: a one-dimensional float array of size neval equal to the
                   percent variance associated with each eigenvalue.
          - pcrit: The same value and type of options["pcrit"] if the user
                   changed the default.
          - matrix: A string indicating the type of matrix used,
                    "correlation" or "covariance".
          - method: A string indicating if the input array, data, was/was-not
                    transposed for the purpose of computing the eigenvalues and
                    eigenvectors. The string can have two values: "transpose"
                    or "no transpose"
          - eval_transpose: This attribute is returned only if
                            method="transpose". eval_transpose will contain the
                            eigenvalues of the transposed covariance matrix.
                            These eigenvalues are then scaled such that they are
                            consistent with the original input data.


    """
    # convert np_input to ncomp_array
    cdef ncomp.ncomp_array* ncomp_input = np_to_ncomp_array(np_input)
    missing_mask = adjust_for_missing_values(np_input, ncomp_input, kwargs)

    # convert opt dict to ncomp_attributes struct
    cdef ncomp.ncomp_attributes* attrs = dict_to_ncomp_attributes(opt)

    # allocate output ncomp_array and ncomp_attributes
    cdef ncomp.ncomp_array ncomp_output
    cdef ncomp.ncomp_attributes attrs_output

    cdef int ier
    with nogil:
        ier = ncomp.eofunc(ncomp_input, neval, attrs, &ncomp_output, &attrs_output)

    # convert ncomp_output to np.ndarray
    np_output = ncomp_to_np_array(&ncomp_output)

    # making sure that output missing values is NaN
    output_missing_value = ncomp_output.msg.msg_double \
            if ncomp_output.type == ncomp.NCOMP_DOUBLE \
            else ncomp_output.msg.msg_float

    np_output[np_output == output_missing_value] = np.nan

    # convert attrs_output to dict
    np_attrs_dict = ncomp_attributes_to_dict(attrs_output)

    # Reversing the changed values
    reverse_missing_values_adjustments(np_input, missing_mask, kwargs)

    return (np_output, np_attrs_dict)

@carrayify
def _eofunc_n(np.ndarray np_input, int neval, int t_dim, opt={}, **kwargs):
    # convert np_input to ncomp_array
    cdef ncomp.ncomp_array* ncomp_input = np_to_ncomp_array(np_input)
    missing_mask = adjust_for_missing_values(np_input, ncomp_input, kwargs)

    # convert opt dict to ncomp_attributes struct
    cdef ncomp.ncomp_attributes* attrs = dict_to_ncomp_attributes(opt)

    # allocate output ncomp_array and ncomp_attributes
    cdef ncomp.ncomp_array ncomp_output
    cdef ncomp.ncomp_attributes attrs_output

    cdef int ier
    with nogil:
        ier = ncomp.eofunc_n(ncomp_input, neval, t_dim, attrs, &ncomp_output, &attrs_output)

    # convert ncomp_output to np.ndarray
    np_output = ncomp_to_np_array(&ncomp_output)

    # making sure that output missing values is NaN
    output_missing_value = ncomp_output.msg.msg_double \
            if ncomp_output.type == ncomp.NCOMP_DOUBLE \
            else ncomp_output.msg.msg_float

    np_output[np_output == output_missing_value] = np.nan

    # convert attrs_output to dict
    np_attrs_dict = ncomp_attributes_to_dict(attrs_output)

    # Reversing the changed values
    reverse_missing_values_adjustments(np_input, missing_mask, kwargs)

    return (np_output, np_attrs_dict)

cdef ncomp.ncomp_single_attribute* np_to_ncomp_single_attribute(char* name, np.ndarray nparr):
    cdef long long_addr = nparr.__array_interface__['data'][0]
    cdef void* addr = <void*> long_addr
    cdef int ndim = nparr.ndim
    cdef size_t* shape = <size_t*> nparr.shape
    cdef int np_type = nparr.dtype.num
    return <ncomp.ncomp_single_attribute*> ncomp.create_ncomp_single_attribute(name, addr, np_type, ndim, shape)

cdef ncomp.ncomp_attributes* dict_to_ncomp_attributes(d):
    nAttribute = len(d)
    cdef ncomp.ncomp_attributes* out_attrs = ncomp.ncomp_attributes_allocate(nAttribute)
    for i, k in enumerate(d):
        v = d[k]
        out_attrs.attribute_array[i] = np_to_ncomp_single_attribute(k, v)
    return out_attrs

cdef ncomp_attributes_to_dict(ncomp.ncomp_attributes attrs):
    d = {}
    cdef ncomp.ncomp_single_attribute* attr
    for i in range(attrs.nAttribute):
        attr = (attrs.attribute_array)[i]
        d[attr.name] = ncomp_to_np_array(attr.value)
    return d<|MERGE_RESOLUTION|>--- conflicted
+++ resolved
@@ -103,12 +103,7 @@
     cdef int ndim = nparr.ndim
     cdef size_t* shape = <size_t*> nparr.shape
     cdef int np_type = nparr.dtype.num
-<<<<<<< HEAD
-=======
     return <libncomp.ncomp_array*> libncomp.ncomp_array_alloc(addr, np_type, ndim, shape)
->>>>>>> d91f2d45
-
-    return <ncomp.ncomp_array*> ncomp.ncomp_array_alloc(addr, np_type, ndim, shape)
 
 cdef np.ndarray ncomp_to_np_array(libncomp.ncomp_array* ncarr):
     np.import_array()
@@ -312,7 +307,7 @@
 
     return fo
 
-cdef adjust_for_missing_values(np.ndarray np_input, ncomp.ncomp_array* ncomp_input, dict kwargs):
+cdef adjust_for_missing_values(np.ndarray np_input, libncomp.ncomp_array* ncomp_input, dict kwargs):
     missing_value = kwargs.get("missing_value", np.nan)
 
     missing_mask = None
@@ -427,26 +422,26 @@
 
     """
     # convert np_input to ncomp_array
-    cdef ncomp.ncomp_array* ncomp_input = np_to_ncomp_array(np_input)
+    cdef libncomp.ncomp_array* ncomp_input = np_to_ncomp_array(np_input)
     missing_mask = adjust_for_missing_values(np_input, ncomp_input, kwargs)
 
     # convert opt dict to ncomp_attributes struct
-    cdef ncomp.ncomp_attributes* attrs = dict_to_ncomp_attributes(opt)
+    cdef libncomp.ncomp_attributes* attrs = dict_to_ncomp_attributes(opt)
 
     # allocate output ncomp_array and ncomp_attributes
-    cdef ncomp.ncomp_array ncomp_output
-    cdef ncomp.ncomp_attributes attrs_output
+    cdef libncomp.ncomp_array ncomp_output
+    cdef libncomp.ncomp_attributes attrs_output
 
     cdef int ier
     with nogil:
-        ier = ncomp.eofunc(ncomp_input, neval, attrs, &ncomp_output, &attrs_output)
+        ier = libncomp.eofunc(ncomp_input, neval, attrs, &ncomp_output, &attrs_output)
 
     # convert ncomp_output to np.ndarray
     np_output = ncomp_to_np_array(&ncomp_output)
 
     # making sure that output missing values is NaN
     output_missing_value = ncomp_output.msg.msg_double \
-            if ncomp_output.type == ncomp.NCOMP_DOUBLE \
+            if ncomp_output.type == libncomp.NCOMP_DOUBLE \
             else ncomp_output.msg.msg_float
 
     np_output[np_output == output_missing_value] = np.nan
@@ -462,26 +457,26 @@
 @carrayify
 def _eofunc_n(np.ndarray np_input, int neval, int t_dim, opt={}, **kwargs):
     # convert np_input to ncomp_array
-    cdef ncomp.ncomp_array* ncomp_input = np_to_ncomp_array(np_input)
+    cdef libncomp.ncomp_array* ncomp_input = np_to_ncomp_array(np_input)
     missing_mask = adjust_for_missing_values(np_input, ncomp_input, kwargs)
 
     # convert opt dict to ncomp_attributes struct
-    cdef ncomp.ncomp_attributes* attrs = dict_to_ncomp_attributes(opt)
+    cdef libncomp.ncomp_attributes* attrs = dict_to_ncomp_attributes(opt)
 
     # allocate output ncomp_array and ncomp_attributes
-    cdef ncomp.ncomp_array ncomp_output
-    cdef ncomp.ncomp_attributes attrs_output
+    cdef libncomp.ncomp_array ncomp_output
+    cdef libncomp.ncomp_attributes attrs_output
 
     cdef int ier
     with nogil:
-        ier = ncomp.eofunc_n(ncomp_input, neval, t_dim, attrs, &ncomp_output, &attrs_output)
+        ier = libncomp.eofunc_n(ncomp_input, neval, t_dim, attrs, &ncomp_output, &attrs_output)
 
     # convert ncomp_output to np.ndarray
     np_output = ncomp_to_np_array(&ncomp_output)
 
     # making sure that output missing values is NaN
     output_missing_value = ncomp_output.msg.msg_double \
-            if ncomp_output.type == ncomp.NCOMP_DOUBLE \
+            if ncomp_output.type == libncomp.NCOMP_DOUBLE \
             else ncomp_output.msg.msg_float
 
     np_output[np_output == output_missing_value] = np.nan
@@ -494,25 +489,25 @@
 
     return (np_output, np_attrs_dict)
 
-cdef ncomp.ncomp_single_attribute* np_to_ncomp_single_attribute(char* name, np.ndarray nparr):
+cdef libncomp.ncomp_single_attribute* np_to_ncomp_single_attribute(char* name, np.ndarray nparr):
     cdef long long_addr = nparr.__array_interface__['data'][0]
     cdef void* addr = <void*> long_addr
     cdef int ndim = nparr.ndim
     cdef size_t* shape = <size_t*> nparr.shape
     cdef int np_type = nparr.dtype.num
-    return <ncomp.ncomp_single_attribute*> ncomp.create_ncomp_single_attribute(name, addr, np_type, ndim, shape)
-
-cdef ncomp.ncomp_attributes* dict_to_ncomp_attributes(d):
+    return <libncomp.ncomp_single_attribute*> libncomp.create_ncomp_single_attribute(name, addr, np_type, ndim, shape)
+
+cdef libncomp.ncomp_attributes* dict_to_ncomp_attributes(d):
     nAttribute = len(d)
-    cdef ncomp.ncomp_attributes* out_attrs = ncomp.ncomp_attributes_allocate(nAttribute)
+    cdef libncomp.ncomp_attributes* out_attrs = libncomp.ncomp_attributes_allocate(nAttribute)
     for i, k in enumerate(d):
         v = d[k]
         out_attrs.attribute_array[i] = np_to_ncomp_single_attribute(k, v)
     return out_attrs
 
-cdef ncomp_attributes_to_dict(ncomp.ncomp_attributes attrs):
+cdef ncomp_attributes_to_dict(libncomp.ncomp_attributes attrs):
     d = {}
-    cdef ncomp.ncomp_single_attribute* attr
+    cdef libncomp.ncomp_single_attribute* attr
     for i in range(attrs.nAttribute):
         attr = (attrs.attribute_array)[i]
         d[attr.name] = ncomp_to_np_array(attr.value)
