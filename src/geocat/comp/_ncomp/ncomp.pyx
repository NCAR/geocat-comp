# cython: language_level=3, boundscheck=False, embedsignature=True
cimport ncomp as libncomp
from libc.stdlib cimport malloc, free
from libc.stdio cimport printf

import cython
import numpy as np
cimport numpy as np
import functools
import warnings

class NcompWarning(Warning):
    pass

class NcompError(Exception):
    pass

def carrayify(f):
    """
    A decorator that ensures that :class:`numpy.ndarray` arguments are
    C-contiguous in memory. The decorator function takes no arguments.
    """
    @functools.wraps(f)
    def wrapper(*args, **kwargs):
        new_args = list(args)
        for i, arg in enumerate(new_args):
            if isinstance(arg, np.ndarray) and not arg.flags.carray:
                new_args[i] = np.ascontiguousarray(arg)
        return f(*new_args, **kwargs)
    return wrapper


cdef class Array:
    cdef libncomp.ncomp_array* ncomp
    cdef np.ndarray            numpy
    cdef int                   ndim
    cdef int                   type
    cdef void*                 addr
    cdef size_t*               shape

    def __init__(self):
        raise NotImplementedError("_ncomp.Array must be instantiated using the from_np or from_ncomp methods.")

    cdef libncomp.ncomp_array* np_to_ncomp_array(self):
        return <libncomp.ncomp_array*> libncomp.ncomp_array_alloc(self.addr, self.type, self.ndim, self.shape)

    cdef np.ndarray ncomp_to_np_array(self):
        np.import_array()
        nparr = np.PyArray_SimpleNewFromData(self.ndim, <np.npy_intp *> self.shape, self.type, self.addr)
        cdef extern from "numpy/arrayobject.h":
            void PyArray_ENABLEFLAGS(np.ndarray arr, int flags)
        PyArray_ENABLEFLAGS(nparr, np.NPY_OWNDATA)
        return nparr

    @staticmethod
    cdef Array from_np(np.ndarray nparr):
        cdef Array a = Array.__new__(Array)
        a.numpy = nparr
        a.ndim = nparr.ndim
        a.shape = <size_t*>nparr.shape
        a.type = nparr.dtype.num
        a.addr = <void*> (<unsigned long> nparr.__array_interface__['data'][0])
        a.ncomp = a.np_to_ncomp_array()
        return a

    @staticmethod
    cdef Array from_ncomp(libncomp.ncomp_array* ncarr):
        cdef Array a = Array.__new__(Array)
        a.ncomp = ncarr
        a.ndim = ncarr.ndim
        a.shape = ncarr.shape
        a.type = ncarr.type
        a.addr = ncarr.addr
        a.numpy = a.ncomp_to_np_array()
        return a

    def __dealloc__(self):
        if self.ncomp is not NULL:
            libncomp.ncomp_array_free(self.ncomp, 1)


dtype_default_fill = {
             "DEFAULT_FILL":       libncomp.DEFAULT_FILL_DOUBLE,
             np.dtype(np.int8):    np.int8(libncomp.DEFAULT_FILL_INT8),
             np.dtype(np.uint8):   np.uint8(libncomp.DEFAULT_FILL_UINT8),
             np.dtype(np.int16):   np.int16(libncomp.DEFAULT_FILL_INT16),
             np.dtype(np.uint16):  np.uint16(libncomp.DEFAULT_FILL_UINT16),
             np.dtype(np.int32):   np.int32(libncomp.DEFAULT_FILL_INT32),
             np.dtype(np.uint32):  np.uint32(libncomp.DEFAULT_FILL_UINT32),
             np.dtype(np.int64):   np.int64(libncomp.DEFAULT_FILL_INT64),
             np.dtype(np.uint64):  np.uint64(libncomp.DEFAULT_FILL_UINT64),
             np.dtype(np.float32): np.float32(libncomp.DEFAULT_FILL_FLOAT),
             np.dtype(np.float64): np.float64(libncomp.DEFAULT_FILL_DOUBLE),
            }


dtype_to_ncomp = {np.dtype(np.bool):       libncomp.NCOMP_BOOL,
                  np.dtype(np.int8):       libncomp.NCOMP_BYTE,
                  np.dtype(np.uint8):      libncomp.NCOMP_UBYTE,
                  np.dtype(np.int16):      libncomp.NCOMP_SHORT,
                  np.dtype(np.uint16):     libncomp.NCOMP_USHORT,
                  np.dtype(np.int32):      libncomp.NCOMP_INT,
                  np.dtype(np.uint32):     libncomp.NCOMP_UINT,
                  np.dtype(np.int64):      libncomp.NCOMP_LONG,
                  np.dtype(np.uint64):     libncomp.NCOMP_ULONG,
                  np.dtype(np.longlong):   libncomp.NCOMP_LONGLONG,
                  np.dtype(np.ulonglong):  libncomp.NCOMP_ULONGLONG,
                  np.dtype(np.float32):    libncomp.NCOMP_FLOAT,
                  np.dtype(np.float64):    libncomp.NCOMP_DOUBLE,
                  np.dtype(np.float128):   libncomp.NCOMP_LONGDOUBLE,
                 }


ncomp_to_dtype = {libncomp.NCOMP_BOOL:         np.bool,
                  libncomp.NCOMP_BYTE:         np.int8,
                  libncomp.NCOMP_UBYTE:        np.uint8,
                  libncomp.NCOMP_SHORT:        np.int16,
                  libncomp.NCOMP_USHORT:       np.uint16,
                  libncomp.NCOMP_INT:          np.int32,
                  libncomp.NCOMP_UINT:         np.uint32,
                  libncomp.NCOMP_LONG:         np.int64,
                  libncomp.NCOMP_ULONG:        np.uint64,
                  libncomp.NCOMP_LONGLONG:     np.longlong,
                  libncomp.NCOMP_ULONGLONG:    np.ulonglong,
                  libncomp.NCOMP_FLOAT:        np.float32,
                  libncomp.NCOMP_DOUBLE:       np.float64,
                  libncomp.NCOMP_LONGDOUBLE:   np.float128,
                 }


def get_default_fill(arr):
    if isinstance(arr, type(np.dtype)):
        dtype = arr
    else:
        dtype = arr.dtype

    try:
        return dtype_default_fill[dtype]
    except KeyError:
        return dtype_default_fill['DEFAULT_FILL']


def get_ncomp_type(arr):
    try:
        return dtype_to_ncomp[arr.dtype]
    except KeyError:
        raise KeyError("dtype('{}') is not a valid NCOMP type".format(arr.dtype)) from None


cdef libncomp.ncomp_array* np_to_ncomp_array(np.ndarray nparr):
    cdef void* addr = <void*> (<unsigned long> nparr.__array_interface__['data'][0])
    cdef int ndim = nparr.ndim
    cdef size_t* shape = <size_t*> nparr.shape
    cdef int np_type = nparr.dtype.num

    return <libncomp.ncomp_array*> libncomp.ncomp_array_alloc(addr, np_type, ndim, shape)

cdef np.ndarray ncomp_to_np_array(libncomp.ncomp_array* ncarr):
    np.import_array()
    nparr = np.PyArray_SimpleNewFromData(ncarr.ndim, <np.npy_intp *> ncarr.shape, ncarr.type, ncarr.addr)
    cdef extern from "numpy/arrayobject.h":
        void PyArray_ENABLEFLAGS(np.ndarray arr, int flags)
    PyArray_ENABLEFLAGS(nparr, np.NPY_OWNDATA)
    return nparr


<<<<<<< HEAD
cdef set_ncomp_msg(ncomp.ncomp_missing* ncomp_msg, msg):
    ncomp_type = msg.dtype.num
    if ncomp_type == ncomp.NCOMP_FLOAT:
        ncomp_msg.msg_float = ncomp_to_dtype[ncomp_type](msg)
    elif ncomp_type == ncomp.NCOMP_DOUBLE:
        ncomp_msg.msg_double = ncomp_to_dtype[ncomp_type](msg)
    elif ncomp_type == ncomp.NCOMP_BOOL:
        ncomp_msg.msg_bool = ncomp_to_dtype[ncomp_type](msg)
    elif ncomp_type == ncomp.NCOMP_BYTE:
        ncomp_msg.msg_byte = ncomp_to_dtype[ncomp_type](msg)
    elif ncomp_type == ncomp.NCOMP_UBYTE:
        ncomp_msg.msg_ubyte = ncomp_to_dtype[ncomp_type](msg)
    elif ncomp_type == ncomp.NCOMP_SHORT:
        ncomp_msg.msg_short = ncomp_to_dtype[ncomp_type](msg)
    elif ncomp_type == ncomp.NCOMP_USHORT:
        ncomp_msg.msg_ushort = ncomp_to_dtype[ncomp_type](msg)
    elif ncomp_type == ncomp.NCOMP_INT:
        ncomp_msg.msg_int = ncomp_to_dtype[ncomp_type](msg)
    elif ncomp_type == ncomp.NCOMP_UINT:
        ncomp_msg.msg_uint = ncomp_to_dtype[ncomp_type](msg)
    elif ncomp_type == ncomp.NCOMP_LONG:
        ncomp_msg.msg_long = ncomp_to_dtype[ncomp_type](msg)
    elif ncomp_type == ncomp.NCOMP_ULONG:
        ncomp_msg.msg_ulong = ncomp_to_dtype[ncomp_type](msg)
    elif ncomp_type == ncomp.NCOMP_LONGLONG:
        ncomp_msg.msg_longlong = ncomp_to_dtype[ncomp_type](msg)
    elif ncomp_type == ncomp.NCOMP_ULONGLONG:
        ncomp_msg.msg_ulonglong = ncomp_to_dtype[ncomp_type](msg)
    elif ncomp_type == ncomp.NCOMP_LONGDOUBLE:
        ncomp_msg.msg_longdouble = ncomp_to_dtype[ncomp_type](msg)
=======
cdef set_ncomp_msg(libncomp.ncomp_missing* ncomp_msg, num):
    ncomp_type = num.dtype.num
    if ncomp_type == libncomp.NCOMP_FLOAT:
        ncomp_msg.msg_float = ncomp_to_dtype[ncomp_type](num)
    elif ncomp_type == libncomp.NCOMP_DOUBLE:
        ncomp_msg.msg_double = ncomp_to_dtype[ncomp_type](num)
    elif ncomp_type == libncomp.NCOMP_BOOL:
        ncomp_msg.msg_bool = ncomp_to_dtype[ncomp_type](num)
    elif ncomp_type == libncomp.NCOMP_BYTE:
        ncomp_msg.msg_byte = ncomp_to_dtype[ncomp_type](num)
    elif ncomp_type == libncomp.NCOMP_UBYTE:
        ncomp_msg.msg_ubyte = ncomp_to_dtype[ncomp_type](num)
    elif ncomp_type == libncomp.NCOMP_SHORT:
        ncomp_msg.msg_short = ncomp_to_dtype[ncomp_type](num)
    elif ncomp_type == libncomp.NCOMP_USHORT:
        ncomp_msg.msg_ushort = ncomp_to_dtype[ncomp_type](num)
    elif ncomp_type == libncomp.NCOMP_INT:
        ncomp_msg.msg_int = ncomp_to_dtype[ncomp_type](num)
    elif ncomp_type == libncomp.NCOMP_UINT:
        ncomp_msg.msg_uint = ncomp_to_dtype[ncomp_type](num)
    elif ncomp_type == libncomp.NCOMP_LONG:
        ncomp_msg.msg_long = ncomp_to_dtype[ncomp_type](num)
    elif ncomp_type == libncomp.NCOMP_ULONG:
        ncomp_msg.msg_ulong = ncomp_to_dtype[ncomp_type](num)
    elif ncomp_type == libncomp.NCOMP_LONGLONG:
        ncomp_msg.msg_longlong = ncomp_to_dtype[ncomp_type](num)
    elif ncomp_type == libncomp.NCOMP_ULONGLONG:
        ncomp_msg.msg_ulonglong = ncomp_to_dtype[ncomp_type](num)
    elif ncomp_type == libncomp.NCOMP_LONGDOUBLE:
        ncomp_msg.msg_longdouble = ncomp_to_dtype[ncomp_type](num)
>>>>>>> 4caeed8f

@carrayify
def _linint2(np.ndarray xi_np, np.ndarray yi_np, np.ndarray fi_np, np.ndarray xo_np, np.ndarray yo_np, int icycx, msg=None):
    """_linint2(xi, yi, fi, xo, yo, icycx, msg=None)

    Interpolates a regular grid to a rectilinear one using bi-linear
    interpolation.

    linint2 uses bilinear interpolation to interpolate from one
    rectilinear grid to another. The input grid may be cyclic in the x
    direction. The interpolation is first performed in the x direction,
    and then in the y direction.

    Args:

        xi (:class:`numpy.ndarray`):
            An array that specifies the X coordinates of the fi array.
            Most frequently, this is a 1D strictly monotonically
            increasing array that may be unequally spaced. In some
            cases, xi can be a multi-dimensional array (see next
            paragraph). The rightmost dimension (call it nxi) must have
            at least two elements, and is the last (fastest varying)
            dimension of fi.

            If xi is a multi-dimensional array, then each nxi subsection
            of xi must be strictly monotonically increasing, but may be
            unequally spaced. All but its rightmost dimension must be
            the same size as all but fi's rightmost two dimensions.

            For geo-referenced data, xi is generally the longitude
            array.

        yi (:class:`numpy.ndarray`):
            An array that specifies the Y coordinates of the fi array.
            Most frequently, this is a 1D strictly monotonically
            increasing array that may be unequally spaced. In some
            cases, yi can be a multi-dimensional array (see next
            paragraph). The rightmost dimension (call it nyi) must have
            at least two elements, and is the second-to-last dimension
            of fi.

            If yi is a multi-dimensional array, then each nyi subsection
            of yi must be strictly monotonically increasing, but may be
            unequally spaced. All but its rightmost dimension must be
            the same size as all but fi's rightmost two dimensions.

            For geo-referenced data, yi is generally the latitude array.

        fi (:class:`numpy.ndarray`):
            An array of two or more dimensions. If xi is passed in as an
            argument, then the size of the rightmost dimension of fi
            must match the rightmost dimension of xi. Similarly, if yi
            is passed in as an argument, then the size of the second-
            rightmost dimension of fi must match the rightmost dimension
            of yi.

            If missing values are present, then linint2 will perform the
            bilinear interpolation at all points possible, but will
            return missing values at coordinates which could not be
            used.

        xo (:class:`numpy.ndarray`):
            A one-dimensional array that specifies the X coordinates of
            the return array. It must be strictly monotonically
            increasing, but may be unequally spaced.

            For geo-referenced data, xo is generally the longitude
            array.

            If the output coordinates (xo) are outside those of the
            input coordinates (xi), then the fo values at those
            coordinates will be set to missing (i.e. no extrapolation is
            performed).

        yo (:class:`numpy.ndarray`):
            A one-dimensional array that specifies the Y coordinates of
            the return array. It must be strictly monotonically
            increasing, but may be unequally spaced.

            For geo-referenced data, yo is generally the latitude array.

            If the output coordinates (yo) are outside those of the
            input coordinates (yi), then the fo values at those
            coordinates will be set to missing (i.e. no extrapolation is
            performed).

        icycx (:obj:`bool`):
            An option to indicate whether the rightmost dimension of fi
            is cyclic. This should be set to True only if you have
            global data, but your longitude values don't quite wrap all
            the way around the globe. For example, if your longitude
            values go from, say, -179.75 to 179.75, or 0.5 to 359.5,
            then you would set this to True.

        msg (:obj:`numpy.number`):
            A numpy scalar value that represent a missing value in fi.
            This argument allows a user to use a missing value scheme
            other than NaN or masked arrays, similar to what NCL allows.

    Returns:
        :class:`numpy.ndarray`: The interpolated grid. The returned
        value will have the same dimensions as fi, except for the
        rightmost two dimensions which will have the same dimension
        sizes as the lengths of yo and xo. The return type will be
        double if fi is double, and float otherwise.

    """

    xi = Array.from_np(xi_np)
    yi = Array.from_np(yi_np)
    fi = Array.from_np(fi_np)
    xo = Array.from_np(xo_np)
    yo = Array.from_np(yo_np)

    cdef int iopt = 0
    cdef long i
    if fi.type == libncomp.NCOMP_DOUBLE:
        fo_dtype = np.float64
    else:
        fo_dtype = np.float32
    cdef np.ndarray fo_np = np.zeros(tuple([fi.shape[i] for i in range(fi.ndim - 2)] + [yo.shape[0], xo.shape[0]]), dtype=fo_dtype)

    missing_inds_fi = None

    if msg is None or np.isnan(msg): # if no missing value specified, assume NaNs
        missing_inds_fi = np.isnan(fi.numpy)
        msg = get_default_fill(fi.numpy)
    else:
        missing_inds_fi = (fi.numpy == msg)

    set_ncomp_msg(&(fi.ncomp.msg), msg) # always set missing on fi.ncomp

    if missing_inds_fi.any():
        fi.ncomp.has_missing = 1
        fi.numpy[missing_inds_fi] = msg

    fo = Array.from_np(fo_np)

#   release global interpreter lock
    cdef int ier
    with nogil:
        ier = libncomp.linint2(
            xi.ncomp, yi.ncomp, fi.ncomp,
            xo.ncomp, yo.ncomp, fo.ncomp,
            icycx, iopt)
#   re-acquire interpreter lock
#   check errors ier
    if ier:
        warnings.warn("linint2: {}: xi, yi, xo, and yo must be monotonically increasing".format(ier),
                      NcompWarning)

    if missing_inds_fi is not None and missing_inds_fi.any():
        fi.numpy[missing_inds_fi] = np.nan

    if fo.type == libncomp.NCOMP_DOUBLE:
        fo_msg = fo.ncomp.msg.msg_double
    else:
        fo_msg = fo.ncomp.msg.msg_float

    fo.numpy[fo.numpy == fo_msg] = np.nan

    return fo.numpy

cdef adjust_for_missing_values(np.ndarray np_input, libncomp.ncomp_array* ncomp_input, dict kwargs):
    missing_value = kwargs.get("missing_value", np.nan)

    missing_mask = None
    if np.isnan(missing_value):
        # print("No Missing value provided or it was already set to NaN.")
        missing_mask = np.isnan(np_input)
        missing_value = get_default_fill(np_input)
        np_input[missing_mask] = missing_value
    else:
        # print(f"Using provided Missing value: {missing_value}")
        if np.isnan(np_input).any():
            raise ValueError(
                "The missing value is set to a non-NaN value but the data still contains some NaN. "
                "Either change all the NaN numbers to your provided missing_value or "
                "change all the missing values to NaN and do not specify the missing_values or specify it as NaN"
            )
        if isinstance(missing_value, np.number):
            if missing_value.dtype != np_input.dtype:
                missing_value = missing_value.astype(np_input.dtype)
        else:
            missing_value = np.asarray([missing_value])[0].astype(np_input.dtype)
            # alternatively we could do:
            # missing_value = np.float128(missing_value).astype(np_input.dtype)
            # however, that's assuming the cating issing_calue to float128 doesn't change anything
            # prefer the asarray lines, because we let numpy to choose the proper type.

        missing_mask = (np_input == missing_value)

    if missing_mask.any():
        ncomp_input.has_missing = 1
        if isinstance(missing_value, np.number):
            set_ncomp_msg(&ncomp_input.msg, missing_value)
            if np_input.dtype != missing_value.dtype:
                raise TypeError(
                    "This should never be raised at this point. "
                    "By now the missing_value should have the proper type"
                )
        else:
            set_ncomp_msg(&ncomp_input.msg, np.float128(missing_value).astype(np_input.dtype))

    return missing_mask

cdef reverse_missing_values_adjustments(np.ndarray np_input, np.ndarray missing_mask, dict kwargs):
    missing_value = kwargs.get("missing_value", np.nan)

    if np.isnan(missing_value) and missing_mask.any():
        missing_value = get_default_fill(np_input)
        np_input[missing_mask] = np.nan

@carrayify
def _eofunc(np.ndarray np_input, int neval, opt={}, **kwargs):
    """Computes empirical orthogonal functions (EOFs, aka: Principal Component
    Analysis).

    Args:

      data (:class:`numpy.ndarray`):
        A multi-dimensional array in which the rightmost dimension is the number
        of observations. Generally, this is the time dimension. If your rightmost
        dimension is not time, then see eofunc_n. Commonly, the data array
        contains anomalies from some base climatology, however, this is not
        required.

      neval (:obj:`int`):
        A scalar integer that specifies the number of eigenvalues and
        eigenvectors to be returned. This is usually less than or equal to the
        minimum number of observations or number of variables.

      opt (:obj:`dict`):
        - "jopt"        : both routines
        - "return_eval" : both routines (unadvertised)
        - "return_trace": return trace
        - "return_pcrit": return pcrit
        - "pcrit"       : transpose routine only
        - "anomalies"   : If True, anomalies have already been calculated by
                        user, and this interface shouldn't remove them.
        - "transpose"   : If True, call transpose routine no matter what
                      : If False, don't call transpose routine no matter what
        - "oldtranspose": If True, call Dennis' old transpose routine.
        - "debug"       : turn on debug

      kwargs:
        extra parameters to control the behavior of the function, such as missing_value

      Returns:
        A multi-dimensional array containing normalized EOFs. The returned
        array will be of the same size as data with the rightmost dimension
        removed and an additional leftmost dimension of the same size as neval
        added. Double if data is double, float otherwise.

        The return variable will have associated with it the following
        attributes:

          - eval: a one-dimensional array of size neval that contains the
                  eigenvalues.
          - pcvar: a one-dimensional float array of size neval equal to the
                   percent variance associated with each eigenvalue.
          - pcrit: The same value and type of options["pcrit"] if the user
                   changed the default.
          - matrix: A string indicating the type of matrix used,
                    "correlation" or "covariance".
          - method: A string indicating if the input array, data, was/was-not
                    transposed for the purpose of computing the eigenvalues and
                    eigenvectors. The string can have two values: "transpose"
                    or "no transpose"
          - eval_transpose: This attribute is returned only if
                            method="transpose". eval_transpose will contain the
                            eigenvalues of the transposed covariance matrix.
                            These eigenvalues are then scaled such that they are
                            consistent with the original input data.


    """
    # convert np_input to ncomp_array
    input = Array.from_np(np_input)
    missing_mask = adjust_for_missing_values(input.numpy, input.ncomp, kwargs)

    # convert opt dict to ncomp_attributes struct
    cdef libncomp.ncomp_attributes* attrs = dict_to_ncomp_attributes(opt)

    # allocate output ncomp_array and ncomp_attributes
    cdef libncomp.ncomp_array* ncomp_output = NULL
    cdef libncomp.ncomp_attributes attrs_output

    cdef int ier
    with nogil:
        ier = libncomp.eofunc(input.ncomp, neval, attrs, &ncomp_output, &attrs_output)

    # convert ncomp_output to np.ndarray
    output = Array.from_ncomp(ncomp_output)

    # making sure that output missing values is NaN
    output_missing_value = output.ncomp.msg.msg_double \
            if output.ncomp.type == libncomp.NCOMP_DOUBLE \
            else output.ncomp.msg.msg_float

    output.numpy[output.numpy == output_missing_value] = np.nan

    # convert attrs_output to dict
    np_attrs_dict = ncomp_attributes_to_dict(attrs_output)

    # Reversing the changed values
    reverse_missing_values_adjustments(input.numpy, missing_mask, kwargs)

    return (output.numpy, np_attrs_dict)

@carrayify
def _eofunc_n(np.ndarray np_input, int neval, int t_dim, opt={}, **kwargs):
    # convert np_input to ncomp_array
    input = Array.from_np(np_input)
    missing_mask = adjust_for_missing_values(input.numpy, input.ncomp, kwargs)

    # convert opt dict to ncomp_attributes struct
    cdef libncomp.ncomp_attributes* attrs = dict_to_ncomp_attributes(opt)

    # allocate output ncomp_array and ncomp_attributes
    cdef libncomp.ncomp_array* ncomp_output = NULL
    cdef libncomp.ncomp_attributes attrs_output

    cdef int ier
    with nogil:
        ier = libncomp.eofunc_n(input.ncomp, neval, t_dim, attrs, &ncomp_output, &attrs_output)

    # convert ncomp_output to np.ndarray
    output = Array.from_ncomp(ncomp_output)

    # making sure that output missing values is NaN
    output_missing_value = output.ncomp.msg.msg_double \
            if output.ncomp.type == libncomp.NCOMP_DOUBLE \
            else output.ncomp.msg.msg_float

    output.numpy[output.numpy == output_missing_value] = np.nan

    # convert attrs_output to dict
    np_attrs_dict = ncomp_attributes_to_dict(attrs_output)

    # Reversing the changed values
    reverse_missing_values_adjustments(input.numpy, missing_mask, kwargs)

    return (output.numpy, np_attrs_dict)

cdef libncomp.ncomp_single_attribute* np_to_ncomp_single_attribute(char* name, np.ndarray nparr):
    cdef long long_addr = nparr.__array_interface__['data'][0]
    cdef void* addr = <void*> long_addr
    cdef int ndim = nparr.ndim
    cdef size_t* shape = <size_t*> nparr.shape
    cdef int np_type = nparr.dtype.num
    return <libncomp.ncomp_single_attribute*> libncomp.create_ncomp_single_attribute(name, addr, np_type, ndim, shape)

cdef libncomp.ncomp_attributes* dict_to_ncomp_attributes(d):
    nAttribute = len(d)
    cdef libncomp.ncomp_attributes* out_attrs = libncomp.ncomp_attributes_allocate(nAttribute)
    for i, k in enumerate(d):
        v = d[k]
        out_attrs.attribute_array[i] = np_to_ncomp_single_attribute(k, v)
    return out_attrs

cdef ncomp_attributes_to_dict(libncomp.ncomp_attributes attrs):
    d = {}
    cdef libncomp.ncomp_single_attribute* attr
    for i in range(attrs.nAttribute):
        attr = (attrs.attribute_array)[i]
        d[attr.name] = ncomp_to_np_array(attr.value)
    return d


@carrayify
def _moc_globe_atl(np.ndarray lat_aux_grid, np.ndarray a_wvel, np.ndarray a_bolus, np.ndarray a_submeso, np.ndarray tlat, np.ndarray rmlak, msg=None):
    """Facilitates calculating the meridional overturning circulation for the globe and Atlantic.
    Args:
    lat_aux_grid (:class:`numpy.ndarray`):
        Latitude grid for transport diagnostics.

    a_wvel (:class:`numpy.ndarray`):
        Area weighted Eulerian-mean vertical velocity [TAREA*WVEL].

    a_bolus (:class:`numpy.ndarray`):
        Area weighted Eddy-induced (bolus) vertical velocity [TAREA*WISOP].

    a_submeso (:class:`numpy.ndarray`):
        Area weighted submeso vertical velocity [TAREA*WSUBM].

    tlat (:class:`numpy.ndarray`):
        Array of t-grid latitudes.

    rmlak (:class:`numpy.ndarray`):
        Basin index number: [0]=Globe, [1]=Atlantic

    msg (:obj:`numpy.number`):
        A numpy scalar value that represent a missing value in a_wvel.
        This argument allows a user to use a missing value scheme
        other than NaN or masked arrays, similar to what NCL allows.

    Returns:
        :class:`numpy.ndarray`: A multi-dimensional array of size [moc_comp] x
        [n_transport_reg] x [kdepth] x [nyaux] where:

        - moc_comp refers to the three components returned
        - n_transport_reg refers to the Globe and Atlantic
        - kdepth is the the number of vertical levels of the work arrays
        - nyaux is the size of the lat_aux_grid

        The type of the output data will be double only if a_wvel or a_bolus or
        a_submesa is of type double. Otherwise, the return type will be float.
    """

    # Convert np_input to ncomp_array
    cdef libncomp.ncomp_array* ncomp_lat_aux_grid = np_to_ncomp_array(lat_aux_grid)
    cdef libncomp.ncomp_array* ncomp_a_wvel = np_to_ncomp_array(a_wvel)
    cdef libncomp.ncomp_array* ncomp_a_bolus = np_to_ncomp_array(a_bolus)
    cdef libncomp.ncomp_array* ncomp_a_submeso = np_to_ncomp_array(a_submeso)
    cdef libncomp.ncomp_array* ncomp_tlat = np_to_ncomp_array(tlat)
    cdef libncomp.ncomp_array* ncomp_rmlak = np_to_ncomp_array(rmlak)

    # Handle missing values
    missing_inds_a_wvel = None

    if msg is None or np.isnan(msg):    # if no missing value specified, assume NaNs
        missing_inds_a_wvel = np.isnan(a_wvel)
        msg = get_default_fill(a_wvel)
    else:
        missing_inds_a_wvel = (a_wvel == msg)

    set_ncomp_msg(&ncomp_a_wvel.msg, msg)    # always set missing on ncomp_a_wvel

    if missing_inds_a_wvel.any():
        ncomp_a_wvel.has_missing = 1
        a_wvel[missing_inds_a_wvel] = msg

    # Allocate output ncomp_array
    cdef libncomp.ncomp_array* ncomp_output = NULL

    cdef int ier
    with nogil:
        ier = libncomp.moc_globe_atl(ncomp_lat_aux_grid, ncomp_a_wvel, ncomp_a_bolus,
                                  ncomp_a_submeso, ncomp_tlat, ncomp_rmlak,
                                  &ncomp_output)

    # Check errors ier
    if ier:
      raise NcompError(f"moc_globe_atl: There is an error: {ier}")

    # Convert ncomp_output to np.ndarray
    output = Array.from_ncomp(ncomp_output)

    # Make sure output missing values are NaN
    output_missing_value = ncomp_output.msg.msg_double

    if ncomp_output.type != libncomp.NCOMP_DOUBLE:
        output_missing_value = ncomp_output.msg.msg_float

    # TODO: May need to revisit for output missing value
    # output.numpy[output.numpy == output_missing_value] = np.nan

<<<<<<< HEAD
    return fo

def _rcm2rgrid(np.ndarray lat2d, np.ndarray lon2d, np.ndarray fi, np.ndarray lat1d, np.ndarray lon1d, msg=None):
    """Interpolates data on a curvilinear grid (i.e. RCM, WRF, NARR) to a rectilinear grid.

    Args:

        lat2d (:class:`numpy.ndarray`):
	    A two-dimensional array that specifies the latitudes locations
	    of fi. Because this array is two-dimensional it is not an associated
	    coordinate variable of `fi`. The latitude order must be south-to-north.

        lon2d (:class:`numpy.ndarray`):
	    A two-dimensional array that specifies the longitude locations
	    of fi. Because this array is two-dimensional it is not an associated
	    coordinate variable of `fi`. The latitude order must be west-to-east.

        fi (:class:`numpy.ndarray`):
	    A multi-dimensional array to be interpolated. The rightmost two
	    dimensions (latitude, longitude) are the dimensions to be interpolated.

        lat1d (:class:`numpy.ndarray`):
	    A one-dimensional array that specifies the latitude coordinates of
	    the regular grid. Must be monotonically increasing.

        lon1d (:class:`numpy.ndarray`):
	    A one-dimensional array that specifies the longitude coordinates of
	    the regular grid. Must be monotonically increasing.

        msg (:obj:`numpy.number`):
            A numpy scalar value that represent a missing value in fi.
            This argument allows a user to use a missing value scheme
            other than NaN or masked arrays, similar to what NCL allows.

    Returns:
        :class:`numpy.ndarray`: The interpolated grid. A multi-dimensional array
	of the same size as fi except that the rightmost dimension sizes have been
	replaced by the sizes of lat1d and lon1d respectively.
	Double if fi is double, otherwise float.

    Description:
        Interpolates RCM (Regional Climate Model), WRF (Weather Research and Forecasting) and
    	NARR (North American Regional Reanalysis) grids to a rectilinear grid. Actually, this
	function will interpolate most grids that use curvilinear latitude/longitude grids.
	No extrapolation is performed beyond the range of the input coordinates. Missing values
	are allowed but ignored.

	The weighting method used is simple inverse distance squared. Missing values are allowed
	but ignored.

	The code searches the input curvilinear grid latitudes and longitudes for the four
	grid points that surround a specified output grid coordinate. Because one or more of
	these input points could contain missing values, fewer than four points
	could be used in the interpolation.

	Curvilinear grids which have two-dimensional latitude and longitude coordinate axes present
	some issues because the coordinates are not necessarily monotonically increasing. The simple
	search algorithm used by rcm2rgrid is not capable of handling all cases. The result is that,
	sometimes, there are small gaps in the interpolated grids. Any interior points not
	interpolated in the initial interpolation pass will be filled using linear interpolation.
        In some cases, edge points may not be filled.

    """
    cdef ncomp.ncomp_array* ncomp_lat2d = np_to_ncomp_array(lat2d)
    cdef ncomp.ncomp_array* ncomp_lon2d = np_to_ncomp_array(lon2d)
    cdef ncomp.ncomp_array* ncomp_fi    = np_to_ncomp_array(fi)
    cdef ncomp.ncomp_array* ncomp_lat1d = np_to_ncomp_array(lat1d)
    cdef ncomp.ncomp_array* ncomp_lon1d = np_to_ncomp_array(lon1d)

    cdef ncomp.ncomp_array* ncomp_fo
    cdef long i

    # Set output type and dimensions. Double if `fi` is double, otherwise float.
    if ncomp_fi.type == ncomp.NCOMP_DOUBLE:
        fo_dtype = np.float64
    else:
        fo_dtype = np.float32
    cdef np.ndarray fo = np.zeros(tuple([fi.shape[i] for i in range(fi.ndim - 2)] + [lat1d.shape[0], lon1d.shape[0]]), dtype=fo_dtype)

    missing_inds_fi = None

    if msg is None or np.isnan(msg): # if no missing value specified, assume NaNs
        missing_inds_fi = np.isnan(fi)
        msg = get_default_fill(fi)
    else:
        missing_inds_fi = (fi == msg)

    set_ncomp_msg(&ncomp_fi.msg, msg) # always set missing on ncomp_fi

    if missing_inds_fi.any():
        ncomp_fi.has_missing = 1
        fi[missing_inds_fi] = msg

    ncomp_fo = np_to_ncomp_array(fo)

#   release global interpreter lock
    cdef int ier
    with nogil:
        ier = ncomp.rcm2rgrid(
            ncomp_lat2d, ncomp_lon2d, ncomp_fi,
            ncomp_lat1d, ncomp_lon1d, ncomp_fo)

#   re-acquire interpreter lock
#   check errors ier

    if missing_inds_fi is not None and missing_inds_fi.any():
        fi[missing_inds_fi] = np.nan

    if ncomp_fo.type == ncomp.NCOMP_DOUBLE:
        fo_msg = ncomp_fo.msg.msg_double
    else:
        fo_msg = ncomp_fo.msg.msg_float

    fo[fo == fo_msg] = np.nan

    return fo

def _rgrid2rcm(np.ndarray lat1d, np.ndarray lon1d, np.ndarray fi, np.ndarray lat2d, np.ndarray lon2d, msg=None):
    """Interpolates data on a rectilinear lat/lon grid to a curvilinear grid like those used by the RCM, WRF and NARR models/datasets.

    Args:

        lat1d (:class:`numpy.ndarray`):
	    A one-dimensional array that specifies the latitude coordinates of
	    the regular grid. Must be monotonically increasing.

        lon1d (:class:`numpy.ndarray`):
	    A one-dimensional array that specifies the longitude coordinates of
	    the regular grid. Must be monotonically increasing.

        fi (:class:`numpy.ndarray`):
	    A multi-dimensional array to be interpolated. The rightmost two
	    dimensions (latitude, longitude) are the dimensions to be interpolated.

        lat2d (:class:`numpy.ndarray`):
	    A two-dimensional array that specifies the latitude locations of `fi`.
	    Because this array is two-dimensional, it is not an associated
	    coordinate variable of `fi`.

        lon2d (:class:`numpy.ndarray`):
	    A two-dimensional array that specifies the longitude locations of `fi`.
	    Because this array is two-dimensional, it is not an associated
	    coordinate variable of `fi`.

        msg (:obj:`numpy.number`):
            A numpy scalar value that represent a missing value in fi.
            This argument allows a user to use a missing value scheme
            other than NaN or masked arrays, similar to what NCL allows.

    Returns:
        :class:`numpy.ndarray`: The interpolated grid. A multi-dimensional array of the
	same size as `fi` except that the rightmost dimension sizes have been replaced
	by the sizes of `lat2d` and `lon2d` respectively. Double if `fi` is double,
	otherwise float.

    Description:
        Interpolates data on a rectilinear lat/lon grid to a curvilinear grid, such as those
	used by the RCM (Regional Climate Model), WRF (Weather Research and Forecasting) and
	NARR (North American Regional Reanalysis) models/datasets. No extrapolation is
	performed beyond the range of the input coordinates. The method used is simple inverse
	distance weighting. Missing values are allowed but ignored.

    """
    cdef ncomp.ncomp_array* ncomp_lat1d = np_to_ncomp_array(lat1d)
    cdef ncomp.ncomp_array* ncomp_lon1d = np_to_ncomp_array(lon1d)
    cdef ncomp.ncomp_array* ncomp_fi    = np_to_ncomp_array(fi)
    cdef ncomp.ncomp_array* ncomp_lat2d = np_to_ncomp_array(lat2d)
    cdef ncomp.ncomp_array* ncomp_lon2d = np_to_ncomp_array(lon2d)

    cdef ncomp.ncomp_array* ncomp_fo
    cdef long i

    # Set output type and dimensions. Double if `fi` is double, otherwise float.
    if ncomp_fi.type == ncomp.NCOMP_DOUBLE:
        fo_dtype = np.float64
    else:
        fo_dtype = np.float32
    cdef np.ndarray fo = np.zeros(tuple([fi.shape[i] for i in range(fi.ndim - 2)] + [lat2d.shape[0], lon2d.shape[0]]), dtype=fo_dtype)

    missing_inds_fi = None

    if msg is None or np.isnan(msg): # if no missing value specified, assume NaNs
        missing_inds_fi = np.isnan(fi)
        msg = get_default_fill(fi)
    else:
        missing_inds_fi = (fi == msg)

    set_ncomp_msg(&ncomp_fi.msg, msg) # always set missing on ncomp_fi

    if missing_inds_fi.any():
        ncomp_fi.has_missing = 1
        fi[missing_inds_fi] = msg

    ncomp_fo = np_to_ncomp_array(fo)

#   release global interpreter lock
    cdef int ier
    with nogil:
        ier = ncomp.rgrid2rcm(
            ncomp_lat1d, ncomp_lon1d, ncomp_fi,
            ncomp_lat2d, ncomp_lon2d, ncomp_fo)

#   re-acquire interpreter lock
#   check errors ier

    if missing_inds_fi is not None and missing_inds_fi.any():
        fi[missing_inds_fi] = np.nan

    if ncomp_fo.type == ncomp.NCOMP_DOUBLE:
        fo_msg = ncomp_fo.msg.msg_double
    else:
        fo_msg = ncomp_fo.msg.msg_float

    fo[fo == fo_msg] = np.nan

    return fo
=======
    return output.numpy
>>>>>>> 4caeed8f
<|MERGE_RESOLUTION|>--- conflicted
+++ resolved
@@ -163,39 +163,6 @@
     PyArray_ENABLEFLAGS(nparr, np.NPY_OWNDATA)
     return nparr
 
-
-<<<<<<< HEAD
-cdef set_ncomp_msg(ncomp.ncomp_missing* ncomp_msg, msg):
-    ncomp_type = msg.dtype.num
-    if ncomp_type == ncomp.NCOMP_FLOAT:
-        ncomp_msg.msg_float = ncomp_to_dtype[ncomp_type](msg)
-    elif ncomp_type == ncomp.NCOMP_DOUBLE:
-        ncomp_msg.msg_double = ncomp_to_dtype[ncomp_type](msg)
-    elif ncomp_type == ncomp.NCOMP_BOOL:
-        ncomp_msg.msg_bool = ncomp_to_dtype[ncomp_type](msg)
-    elif ncomp_type == ncomp.NCOMP_BYTE:
-        ncomp_msg.msg_byte = ncomp_to_dtype[ncomp_type](msg)
-    elif ncomp_type == ncomp.NCOMP_UBYTE:
-        ncomp_msg.msg_ubyte = ncomp_to_dtype[ncomp_type](msg)
-    elif ncomp_type == ncomp.NCOMP_SHORT:
-        ncomp_msg.msg_short = ncomp_to_dtype[ncomp_type](msg)
-    elif ncomp_type == ncomp.NCOMP_USHORT:
-        ncomp_msg.msg_ushort = ncomp_to_dtype[ncomp_type](msg)
-    elif ncomp_type == ncomp.NCOMP_INT:
-        ncomp_msg.msg_int = ncomp_to_dtype[ncomp_type](msg)
-    elif ncomp_type == ncomp.NCOMP_UINT:
-        ncomp_msg.msg_uint = ncomp_to_dtype[ncomp_type](msg)
-    elif ncomp_type == ncomp.NCOMP_LONG:
-        ncomp_msg.msg_long = ncomp_to_dtype[ncomp_type](msg)
-    elif ncomp_type == ncomp.NCOMP_ULONG:
-        ncomp_msg.msg_ulong = ncomp_to_dtype[ncomp_type](msg)
-    elif ncomp_type == ncomp.NCOMP_LONGLONG:
-        ncomp_msg.msg_longlong = ncomp_to_dtype[ncomp_type](msg)
-    elif ncomp_type == ncomp.NCOMP_ULONGLONG:
-        ncomp_msg.msg_ulonglong = ncomp_to_dtype[ncomp_type](msg)
-    elif ncomp_type == ncomp.NCOMP_LONGDOUBLE:
-        ncomp_msg.msg_longdouble = ncomp_to_dtype[ncomp_type](msg)
-=======
 cdef set_ncomp_msg(libncomp.ncomp_missing* ncomp_msg, num):
     ncomp_type = num.dtype.num
     if ncomp_type == libncomp.NCOMP_FLOAT:
@@ -226,7 +193,6 @@
         ncomp_msg.msg_ulonglong = ncomp_to_dtype[ncomp_type](num)
     elif ncomp_type == libncomp.NCOMP_LONGDOUBLE:
         ncomp_msg.msg_longdouble = ncomp_to_dtype[ncomp_type](num)
->>>>>>> 4caeed8f
 
 @carrayify
 def _linint2(np.ndarray xi_np, np.ndarray yi_np, np.ndarray fi_np, np.ndarray xo_np, np.ndarray yo_np, int icycx, msg=None):
@@ -685,8 +651,7 @@
     # TODO: May need to revisit for output missing value
     # output.numpy[output.numpy == output_missing_value] = np.nan
 
-<<<<<<< HEAD
-    return fo
+    return output.numpy
 
 def _rcm2rgrid(np.ndarray lat2d, np.ndarray lon2d, np.ndarray fi, np.ndarray lat1d, np.ndarray lon1d, msg=None):
     """Interpolates data on a curvilinear grid (i.e. RCM, WRF, NARR) to a rectilinear grid.
@@ -901,7 +866,4 @@
 
     fo[fo == fo_msg] = np.nan
 
-    return fo
-=======
-    return output.numpy
->>>>>>> 4caeed8f
+    return fo