--- conflicted
+++ resolved
@@ -487,11 +487,7 @@
         ier = libncomp.eofunc(input.ncomp, neval, attrs, &ncomp_output, &attrs_output)
 
     # convert ncomp_output to np.ndarray
-<<<<<<< HEAD
-    np_output = ncomp_to_np_array(ncomp_output)
-=======
     output = Array.from_ncomp(ncomp_output)
->>>>>>> 808d8441
 
     # making sure that output missing values is NaN
     output_missing_value = output.ncomp.msg.msg_double \
@@ -526,11 +522,7 @@
         ier = libncomp.eofunc_n(input.ncomp, neval, t_dim, attrs, &ncomp_output, &attrs_output)
 
     # convert ncomp_output to np.ndarray
-<<<<<<< HEAD
-    np_output = ncomp_to_np_array(ncomp_output)
-=======
     output = Array.from_ncomp(ncomp_output)
->>>>>>> 808d8441
 
     # making sure that output missing values is NaN
     output_missing_value = output.ncomp.msg.msg_double \
@@ -649,7 +641,7 @@
       raise NcompError(f"moc_globe_atl: There is an error: {ier}")
 
     # Convert ncomp_output to np.ndarray
-    np_output = ncomp_to_np_array(ncomp_output)
+    output = Array.from_ncomp(ncomp_output)
 
     # Make sure output missing values are NaN
     output_missing_value = ncomp_output.msg.msg_double
@@ -658,6 +650,6 @@
         output_missing_value = ncomp_output.msg.msg_float
 
     # TODO: May need to revisit for output missing value
-    # np_output[np_output == output_missing_value] = np.nan
-
-    return np_output+    # output.numpy[output.numpy == output_missing_value] = np.nan
+
+    return output.numpy