#''' setup.py is needed, but only to make namespaces happen
from pathlib import Path

<<<<<<< HEAD
from setuptools import find_packages, setup
=======
with open('README.md') as f:
    long_description = f.read()

with open('requirements.txt') as f:
    requirements = f.read().strip().split('\n')
>>>>>>> ec4c5008


#''' moved into function, can now be used other places
def version():
    for line in open('meta.yaml').readlines():
        index = line.find('set version')
        if index > -1:
            return line[index + 15:].replace('\" %}', '').strip()


setup(
    name='geocat.comp',
    version=version(),
    maintainer='geocat team',
    maintainer_email='geocat@ucar.edu',
    python_requires='>=3.6',
    install_requires=requirements,
    description=
    """GeoCAT-comp is computational component of the GeoCAT project and provides 
    implementations of computational functions for analysis of geosciences data""",
    long_description=long_description,
    long_description_content_type='text/markdown',
    classifiers=[
        'Operating System :: OS Independent',
        'Intended Audience :: Science/Research',
        'Programming Language :: Python',
        'Programming Language :: Python :: 3',
        'Programming Language :: Python :: 3.6',
        'Programming Language :: Python :: 3.7',
        'Programming Language :: Python :: 3.8',
        'Programming Language :: Python :: 3.9',
        'Topic :: Scientific/Engineering',
    ],
    include_package_data=True,
    package_dir={
        '': 'src',
        'geocat': 'src/geocat',
        'geocat.comp': 'src/geocat/comp'
    },
    namespace_packages=['geocat'],
    packages=['geocat', 'geocat.comp'],
    url='https://github.com/NCAR/geocat-comp',
    project_urls={
        'Documentation': 'https://geocat-comp.readthedocs.io',
        'Source': 'https://github.com/NCAR/geocat-comp',
        'Tracker': 'https://github.com/NCAR/geocat-comp/issues',
    },
    zip_safe=False)<|MERGE_RESOLUTION|>--- conflicted
+++ resolved
@@ -1,15 +1,13 @@
 #''' setup.py is needed, but only to make namespaces happen
 from pathlib import Path
 
-<<<<<<< HEAD
 from setuptools import find_packages, setup
-=======
+
 with open('README.md') as f:
     long_description = f.read()
 
 with open('requirements.txt') as f:
     requirements = f.read().strip().split('\n')
->>>>>>> ec4c5008
 
 
 #''' moved into function, can now be used other places
@@ -28,7 +26,7 @@
     python_requires='>=3.6',
     install_requires=requirements,
     description=
-    """GeoCAT-comp is computational component of the GeoCAT project and provides 
+    """GeoCAT-comp is computational component of the GeoCAT project and provides
     implementations of computational functions for analysis of geosciences data""",
     long_description=long_description,
     long_description_content_type='text/markdown',
